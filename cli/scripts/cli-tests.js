--- conflicted
+++ resolved
@@ -120,7 +120,6 @@
 const invalidConfigPath = path.join(TEMP_DIR, "invalid-config.json");
 fs.writeFileSync(invalidConfigPath, '{\n  "mcpServers": {\n    "invalid": {');
 
-<<<<<<< HEAD
 // Helper function to analyze output for timeout behavior verification
 function analyzeTimeoutBehavior(output, testName, expectedBehavior) {
   const lines = output.split("\n");
@@ -197,7 +196,7 @@
       return null; // No specific expectation
   }
 }
-=======
+
 // Create config files with different transport types for testing
 const sseConfigPath = path.join(TEMP_DIR, "sse-config.json");
 fs.writeFileSync(
@@ -276,7 +275,6 @@
     2,
   ),
 );
->>>>>>> ccb68b92
 
 // Function to run a basic test
 async function runBasicTest(testName, expectedBehavior, ...args) {
@@ -696,7 +694,6 @@
   );
 
   console.log(
-<<<<<<< HEAD
     `\n${colors.YELLOW}=== Running Tool-Related Tests ===${colors.NC}`,
   );
 
@@ -760,8 +757,6 @@
   );
 
   console.log(
-=======
->>>>>>> ccb68b92
     `\n${colors.YELLOW}=== Running Resource-Related Tests ===${colors.NC}`,
   );
 
