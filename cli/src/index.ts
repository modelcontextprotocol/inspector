--- conflicted
+++ resolved
@@ -20,9 +20,7 @@
 } from "./client/index.js";
 import { handleError } from "./error-handler.js";
 import { createTransport, TransportOptions } from "./transport.js";
-<<<<<<< HEAD
 import { RequestOptions } from "@modelcontextprotocol/sdk/shared/protocol.js";
-=======
 import { awaitableLog } from "./utils/awaitable-log.js";
 
 // JSON value type for CLI arguments
@@ -34,7 +32,6 @@
   | undefined
   | JsonValue[]
   | { [key: string]: JsonValue };
->>>>>>> ccb68b92
 
 type Args = {
   target: string[];
@@ -44,14 +41,10 @@
   uri?: string;
   logLevel?: LogLevel;
   toolName?: string;
-<<<<<<< HEAD
-  toolArg?: Record<string, string>;
+  toolArg?: Record<string, JsonValue>;
   requestTimeout?: number;
   resetTimeoutOnProgress?: boolean;
   maxTotalTimeout?: number;
-=======
-  toolArg?: Record<string, JsonValue>;
->>>>>>> ccb68b92
   transport?: "sse" | "stdio" | "http";
   headers?: Record<string, string>;
 };
@@ -413,12 +406,8 @@
   try {
     const args = parseArgs();
     await callMethod(args);
-<<<<<<< HEAD
-    // Explicitly exit the process to prevent hanging
-=======
 
     // Explicitly exit to ensure process terminates in CI
->>>>>>> ccb68b92
     process.exit(0);
   } catch (error) {
     handleError(error);
