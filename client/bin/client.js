#!/usr/bin/env node

import open from "open";
import { join, dirname } from "path";
import { fileURLToPath } from "url";
import handler from "serve-handler";
import http from "http";
import https from "https";
import fs from "fs";

const __dirname = dirname(fileURLToPath(import.meta.url));
const distPath = join(__dirname, "../dist");

const handlerOptions = {
  public: distPath,
  rewrites: [{ source: "/**", destination: "/index.html" }],
  headers: [
    {
      // Ensure index.html is never cached
      source: "index.html",
      headers: [
        {
          key: "Cache-Control",
          value: "no-cache, no-store, max-age=0",
        },
      ],
    },
    {
      // Allow long-term caching for hashed assets
      source: "assets/**",
      headers: [
        {
          key: "Cache-Control",
          value: "public, max-age=31536000, immutable",
        },
      ],
    },
  ],
};

const requestHandler = (request, response) => {
  return handler(request, response, handlerOptions);
};

const port = process.env.CLIENT_PORT || 6274;
const INSPECTOR_SSL_CERT_PATH = process.env.INSPECTOR_SSL_CERT_PATH;
const INSPECTOR_SSL_KEY_PATH = process.env.INSPECTOR_SSL_KEY_PATH;

let server;

if (INSPECTOR_SSL_CERT_PATH && INSPECTOR_SSL_KEY_PATH) {
  // HTTPS server
  try {
    const options = {
      cert: fs.readFileSync(INSPECTOR_SSL_CERT_PATH),
      key: fs.readFileSync(INSPECTOR_SSL_KEY_PATH)
    };
    server = https.createServer(options, requestHandler);
    server.on("listening", () => {
      console.log(
        `🔍 MCP Inspector is up and running at https://127.0.0.1:${port} 🚀🔒`,
      );
    });
  } catch (error) {
    console.error(`❌ Failed to load SSL certificates: ${error instanceof Error ? error.message : String(error)}`);
    console.log(`🔄 Falling back to HTTP mode`);
    server = http.createServer(requestHandler);
    server.on("listening", () => {
      console.log(
        `🔍 MCP Inspector is up and running at http://127.0.0.1:${port} 🚀 (SSL fallback)`,
      );
    });
  }
} else {
  // HTTP server (default)
  if (!INSPECTOR_SSL_CERT_PATH && !INSPECTOR_SSL_KEY_PATH) {
    console.log(`🔓 No SSL certificates configured - using HTTP`);
    console.log(`💡 To enable HTTPS, set INSPECTOR_SSL_CERT_PATH and INSPECTOR_SSL_KEY_PATH environment variables`);
  } else {
    console.log(`⚠️  Incomplete SSL configuration:`);
    if (!INSPECTOR_SSL_CERT_PATH) console.log(`   Missing INSPECTOR_SSL_CERT_PATH`);
    if (!INSPECTOR_SSL_KEY_PATH) console.log(`   Missing INSPECTOR_SSL_KEY_PATH`);
    console.log(`🔄 Using HTTP mode`);
  }
  
  server = http.createServer(requestHandler);
  server.on("listening", () => {
    console.log(
      `🔍 MCP Inspector is up and running at http://127.0.0.1:${port} 🚀`,
    );
  });
}

<<<<<<< HEAD
=======
const port = parseInt(process.env.CLIENT_PORT || "6274", 10);
const host = process.env.HOST || "localhost";
server.on("listening", () => {
  const url = process.env.INSPECTOR_URL || `http://${host}:${port}`;
  console.log(`\n🚀 MCP Inspector is up and running at:\n   ${url}\n`);
  if (process.env.MCP_AUTO_OPEN_ENABLED !== "false") {
    console.log(`🌐 Opening browser...`);
    open(url);
  }
});
>>>>>>> f2cae3d8
server.on("error", (err) => {
  if (err.message.includes(`EADDRINUSE`)) {
    console.error(
      `❌  MCP Inspector PORT IS IN USE at http://${host}:${port} ❌ `,
    );
  } else {
    throw err;
  }
});
server.listen(port, host);<|MERGE_RESOLUTION|>--- conflicted
+++ resolved
@@ -91,19 +91,22 @@
   });
 }
 
-<<<<<<< HEAD
-=======
-const port = parseInt(process.env.CLIENT_PORT || "6274", 10);
+// Parse port and host from environment
+const parsedPort = parseInt(process.env.CLIENT_PORT || "6274", 10);
 const host = process.env.HOST || "localhost";
+
+// Override the port variable to use parsed version
+const port = parsedPort;
+
 server.on("listening", () => {
-  const url = process.env.INSPECTOR_URL || `http://${host}:${port}`;
+  const protocol = (INSPECTOR_SSL_CERT_PATH && INSPECTOR_SSL_KEY_PATH) ? "https" : "http";
+  const url = process.env.INSPECTOR_URL || `${protocol}://${host}:${port}`;
   console.log(`\n🚀 MCP Inspector is up and running at:\n   ${url}\n`);
   if (process.env.MCP_AUTO_OPEN_ENABLED !== "false") {
     console.log(`🌐 Opening browser...`);
     open(url);
   }
 });
->>>>>>> f2cae3d8
 server.on("error", (err) => {
   if (err.message.includes(`EADDRINUSE`)) {
     console.error(
