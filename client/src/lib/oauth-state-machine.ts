import { OAuthStep, AuthDebuggerState } from "./auth-types";
import { DebugInspectorOAuthClientProvider, discoverScopes } from "./auth";
import {
  discoverAuthorizationServerMetadata,
  registerClient,
  startAuthorization,
  exchangeAuthorization,
  discoverOAuthProtectedResourceMetadata,
  selectResourceURL,
} from "@modelcontextprotocol/sdk/client/auth.js";
import {
  OAuthMetadataSchema,
  OAuthProtectedResourceMetadata,
} from "@modelcontextprotocol/sdk/shared/auth.js";
import { generateOAuthState } from "@/utils/oauthUtils";

export interface StateMachineContext {
  state: AuthDebuggerState;
  serverUrl: string;
  provider: DebugInspectorOAuthClientProvider;
  updateState: (updates: Partial<AuthDebuggerState>) => void;
}

export interface StateTransition {
  canTransition: (context: StateMachineContext) => Promise<boolean>;
  execute: (context: StateMachineContext) => Promise<void>;
}

// State machine transitions
export const oauthTransitions: Record<OAuthStep, StateTransition> = {
  metadata_discovery: {
    canTransition: async () => true,
    execute: async (context) => {
      // Default to discovering from the server's URL
      let authServerUrl = new URL("/", context.serverUrl);
      let resourceMetadata: OAuthProtectedResourceMetadata | null = null;
      let resourceMetadataError: Error | null = null;
      try {
        resourceMetadata = await discoverOAuthProtectedResourceMetadata(
          context.serverUrl,
        );
        if (resourceMetadata?.authorization_servers?.length) {
          authServerUrl = new URL(resourceMetadata.authorization_servers[0]);
        }
      } catch (e) {
        if (e instanceof Error) {
          resourceMetadataError = e;
        } else {
          resourceMetadataError = new Error(String(e));
        }
      }

      const resource: URL | undefined = await selectResourceURL(
        context.serverUrl,
        context.provider,
        // we default to null, so swap it for undefined if not set
        resourceMetadata ?? undefined,
      );

      // Persist the resource URL so it survives the redirect.
      if (resource) {
        context.provider.saveResource(resource);
      }

      const metadata = await discoverAuthorizationServerMetadata(authServerUrl);
      if (!metadata) {
        throw new Error("Failed to discover OAuth metadata");
      }
      const parsedMetadata = await OAuthMetadataSchema.parseAsync(metadata);
      context.provider.saveServerMetadata(parsedMetadata);
      context.updateState({
        resourceMetadata,
        resource,
        resourceMetadataError,
        authServerUrl,
        oauthMetadata: parsedMetadata,
        oauthStep: "client_registration",
      });
    },
  },

  client_registration: {
    canTransition: async (context) => !!context.state.oauthMetadata,
    execute: async (context) => {
      const metadata = context.state.oauthMetadata!;
      const clientMetadata = context.provider.clientMetadata;

      // Prefer scopes from resource metadata if available
      const scopesSupported =
        context.state.resourceMetadata?.scopes_supported ||
        metadata.scopes_supported;
      // Add all supported scopes to client registration
      if (scopesSupported) {
        clientMetadata.scope = scopesSupported.join(" ");
      }

      // Try Static client first, with DCR as fallback
      let fullInformation = await context.provider.clientInformation();
      if (!fullInformation) {
        fullInformation = await registerClient(context.serverUrl, {
          metadata,
          clientMetadata,
        });
        context.provider.saveClientInformation(fullInformation);
      }

      context.updateState({
        oauthClientInfo: fullInformation,
        oauthStep: "authorization_redirect",
      });
    },
  },

  authorization_redirect: {
    canTransition: async (context) =>
      !!context.state.oauthMetadata && !!context.state.oauthClientInfo,
    execute: async (context) => {
      const metadata = context.state.oauthMetadata!;
      const clientInformation = context.state.oauthClientInfo!;

      const scope = await discoverScopes(
        context.serverUrl,
        context.state.resourceMetadata ?? undefined,
      );

      const { authorizationUrl, codeVerifier } = await startAuthorization(
        context.serverUrl,
        {
          metadata,
          clientInformation,
          redirectUrl: context.provider.redirectUrl,
          scope,
          state: generateOAuthState(),
          resource: context.state.resource ?? undefined,
        },
      );

      context.provider.saveCodeVerifier(codeVerifier);
      context.updateState({
        authorizationUrl: authorizationUrl.toString(),
        oauthStep: "authorization_code",
      });
    },
  },

  authorization_code: {
    canTransition: async () => true,
    execute: async (context) => {
      if (
        !context.state.authorizationCode ||
        context.state.authorizationCode.trim() === ""
      ) {
        context.updateState({
          validationError: "You need to provide an authorization code",
        });
        // Don't advance if no code
        throw new Error("Authorization code required");
      }
      context.updateState({
        validationError: null,
        oauthStep: "token_request",
      });
    },
  },

  token_request: {
    canTransition: async (context) => {
      return (
        !!context.state.authorizationCode &&
        !!context.provider.getServerMetadata() &&
        !!(await context.provider.clientInformation())
      );
    },
    execute: async (context) => {
      const codeVerifier = context.provider.codeVerifier();
      const metadata = context.provider.getServerMetadata()!;
      const clientInformation = (await context.provider.clientInformation())!;

      // Retrieve the resource from persistent storage, not volatile state.
      const resource = context.provider.getResource();

      const tokens = await exchangeAuthorization(context.serverUrl, {
        metadata,
        clientInformation,
        authorizationCode: context.state.authorizationCode,
        codeVerifier,
        redirectUri: context.provider.redirectUrl,
<<<<<<< HEAD
        resource: resource ?? undefined,
=======
        resource: context.state.resource
          ? context.state.resource instanceof URL
            ? context.state.resource
            : new URL(context.state.resource)
          : undefined,
>>>>>>> ade237ee
      });

      context.provider.saveTokens(tokens);
      context.updateState({
        oauthTokens: tokens,
        oauthStep: "complete",
      });
    },
  },

  complete: {
    canTransition: async () => false,
    execute: async () => {
      // No-op for complete state
    },
  },
};

export class OAuthStateMachine {
  constructor(
    private serverUrl: string,
    private updateState: (updates: Partial<AuthDebuggerState>) => void,
  ) {}

  async executeStep(state: AuthDebuggerState): Promise<void> {
    const provider = new DebugInspectorOAuthClientProvider(this.serverUrl);
    const context: StateMachineContext = {
      state,
      serverUrl: this.serverUrl,
      provider,
      updateState: this.updateState,
    };

    const transition = oauthTransitions[state.oauthStep];
    if (!(await transition.canTransition(context))) {
      throw new Error(`Cannot transition from ${state.oauthStep}`);
    }

    await transition.execute(context);
  }
}<|MERGE_RESOLUTION|>--- conflicted
+++ resolved
@@ -185,15 +185,11 @@
         authorizationCode: context.state.authorizationCode,
         codeVerifier,
         redirectUri: context.provider.redirectUrl,
-<<<<<<< HEAD
-        resource: resource ?? undefined,
-=======
         resource: context.state.resource
           ? context.state.resource instanceof URL
             ? context.state.resource
             : new URL(context.state.resource)
           : undefined,
->>>>>>> ade237ee
       });
 
       context.provider.saveTokens(tokens);
