import { Client } from "@modelcontextprotocol/sdk/client/index.js";
import {
  SSEClientTransport,
  SseError,
} from "@modelcontextprotocol/sdk/client/sse.js";
import {
  ClientNotification,
  ClientRequest,
  CreateMessageRequestSchema,
  ListRootsRequestSchema,
  ResourceUpdatedNotificationSchema,
  LoggingMessageNotificationSchema,
  Request,
  Result,
  ServerCapabilities,
  PromptReference,
  ResourceReference,
  McpError,
  CompleteResultSchema,
  ErrorCode,
  CancelledNotificationSchema,
  ResourceListChangedNotificationSchema,
  ToolListChangedNotificationSchema,
  PromptListChangedNotificationSchema,
  Progress,
} from "@modelcontextprotocol/sdk/types.js";
import { RequestOptions } from "@modelcontextprotocol/sdk/shared/protocol.js";
import { useState } from "react";
import { useToast } from "@/hooks/use-toast";
import { z } from "zod";
import { ConnectionStatus, SESSION_KEYS } from "../constants";
import { Notification, StdErrNotificationSchema } from "../notificationTypes";
import { auth } from "@modelcontextprotocol/sdk/client/auth.js";
import { authProvider } from "../auth";
import packageJson from "../../../package.json";
import {
  getMCPProxyAddress,
  getMCPServerRequestMaxTotalTimeout,
  resetRequestTimeoutOnProgress,
} from "@/utils/configUtils";
import { getMCPServerRequestTimeout } from "@/utils/configUtils";
import { InspectorConfig } from "../configurationTypes";

interface UseConnectionOptions {
  transportType: "stdio" | "sse";
  command: string;
  args: string;
  sseUrl: string;
  env: Record<string, string>;
  bearerToken?: string;
<<<<<<< HEAD
  headerName?: string;
  requestTimeout?: number;
=======
  config: InspectorConfig;
>>>>>>> a18242bf
  onNotification?: (notification: Notification) => void;
  onStdErrNotification?: (notification: Notification) => void;
  // eslint-disable-next-line @typescript-eslint/no-explicit-any
  onPendingRequest?: (request: any, resolve: any, reject: any) => void;
  // eslint-disable-next-line @typescript-eslint/no-explicit-any
  getRoots?: () => any[];
}

export function useConnection({
  transportType,
  command,
  args,
  sseUrl,
  env,
  bearerToken,
<<<<<<< HEAD
  headerName,
  requestTimeout,
=======
  config,
>>>>>>> a18242bf
  onNotification,
  onStdErrNotification,
  onPendingRequest,
  getRoots,
}: UseConnectionOptions) {
  const [connectionStatus, setConnectionStatus] =
    useState<ConnectionStatus>("disconnected");
  const { toast } = useToast();
  const [serverCapabilities, setServerCapabilities] =
    useState<ServerCapabilities | null>(null);
  const [mcpClient, setMcpClient] = useState<Client | null>(null);
  const [requestHistory, setRequestHistory] = useState<
    { request: string; response?: string }[]
  >([]);
  const [completionsSupported, setCompletionsSupported] = useState(true);

  const pushHistory = (request: object, response?: object) => {
    setRequestHistory((prev) => [
      ...prev,
      {
        request: JSON.stringify(request),
        response: response !== undefined ? JSON.stringify(response) : undefined,
      },
    ]);
  };

  const makeRequest = async <T extends z.ZodType>(
    request: ClientRequest,
    schema: T,
    options?: RequestOptions & { suppressToast?: boolean },
  ): Promise<z.output<T>> => {
    if (!mcpClient) {
      throw new Error("MCP client not connected");
    }
    try {
      const abortController = new AbortController();

      // prepare MCP Client request options
      const mcpRequestOptions: RequestOptions = {
        signal: options?.signal ?? abortController.signal,
        resetTimeoutOnProgress:
          options?.resetTimeoutOnProgress ??
          resetRequestTimeoutOnProgress(config),
        timeout: options?.timeout ?? getMCPServerRequestTimeout(config),
        maxTotalTimeout:
          options?.maxTotalTimeout ??
          getMCPServerRequestMaxTotalTimeout(config),
      };

      // If progress notifications are enabled, add an onprogress hook to the MCP Client request options
      // This is required by SDK to reset the timeout on progress notifications
      if (mcpRequestOptions.resetTimeoutOnProgress) {
        mcpRequestOptions.onprogress = (params: Progress) => {
          // Add progress notification to `Server Notification` window in the UI
          if (onNotification) {
            onNotification({
              method: "notification/progress",
              params,
            });
          }
        };
      }

      let response;
      try {
        response = await mcpClient.request(request, schema, mcpRequestOptions);

        pushHistory(request, response);
      } catch (error) {
        const errorMessage =
          error instanceof Error ? error.message : String(error);
        pushHistory(request, { error: errorMessage });
        throw error;
      }

      return response;
    } catch (e: unknown) {
      if (!options?.suppressToast) {
        const errorString = (e as Error).message ?? String(e);
        toast({
          title: "Error",
          description: errorString,
          variant: "destructive",
        });
      }
      throw e;
    }
  };

  const handleCompletion = async (
    ref: ResourceReference | PromptReference,
    argName: string,
    value: string,
    signal?: AbortSignal,
  ): Promise<string[]> => {
    if (!mcpClient || !completionsSupported) {
      return [];
    }

    const request: ClientRequest = {
      method: "completion/complete",
      params: {
        argument: {
          name: argName,
          value,
        },
        ref,
      },
    };

    try {
      const response = await makeRequest(request, CompleteResultSchema, {
        signal,
        suppressToast: true,
      });
      return response?.completion.values || [];
    } catch (e: unknown) {
      // Disable completions silently if the server doesn't support them.
      // See https://github.com/modelcontextprotocol/specification/discussions/122
      if (e instanceof McpError && e.code === ErrorCode.MethodNotFound) {
        setCompletionsSupported(false);
        return [];
      }

      // Unexpected errors - show toast and rethrow
      toast({
        title: "Error",
        description: e instanceof Error ? e.message : String(e),
        variant: "destructive",
      });
      throw e;
    }
  };

  const sendNotification = async (notification: ClientNotification) => {
    if (!mcpClient) {
      const error = new Error("MCP client not connected");
      toast({
        title: "Error",
        description: error.message,
        variant: "destructive",
      });
      throw error;
    }

    try {
      await mcpClient.notification(notification);
      // Log successful notifications
      pushHistory(notification);
    } catch (e: unknown) {
      if (e instanceof McpError) {
        // Log MCP protocol errors
        pushHistory(notification, { error: e.message });
      }
      toast({
        title: "Error",
        description: e instanceof Error ? e.message : String(e),
        variant: "destructive",
      });
      throw e;
    }
  };

  const checkProxyHealth = async () => {
    try {
      const proxyHealthUrl = new URL(`${getMCPProxyAddress(config)}/health`);
      const proxyHealthResponse = await fetch(proxyHealthUrl);
      const proxyHealth = await proxyHealthResponse.json();
      if (proxyHealth?.status !== "ok") {
        throw new Error("MCP Proxy Server is not healthy");
      }
    } catch (e) {
      console.error("Couldn't connect to MCP Proxy Server", e);
      throw e;
    }
  };

  const handleAuthError = async (error: unknown) => {
    if (error instanceof SseError && error.code === 401) {
      sessionStorage.setItem(SESSION_KEYS.SERVER_URL, sseUrl);

      const result = await auth(authProvider, { serverUrl: sseUrl });
      return result === "AUTHORIZED";
    }

    return false;
  };

  const connect = async (_e?: unknown, retryCount: number = 0) => {
    const client = new Client<Request, Notification, Result>(
      {
        name: "mcp-inspector",
        version: packageJson.version,
      },
      {
        capabilities: {
          sampling: {},
          roots: {
            listChanged: true,
          },
        },
      },
    );

    try {
      await checkProxyHealth();
    } catch {
      setConnectionStatus("error-connecting-to-proxy");
      return;
    }
    const mcpProxyServerUrl = new URL(`${getMCPProxyAddress(config)}/sse`);
    mcpProxyServerUrl.searchParams.append("transportType", transportType);
    if (transportType === "stdio") {
      mcpProxyServerUrl.searchParams.append("command", command);
      mcpProxyServerUrl.searchParams.append("args", args);
      mcpProxyServerUrl.searchParams.append("env", JSON.stringify(env));
    } else {
      mcpProxyServerUrl.searchParams.append("url", sseUrl);
    }

    try {
      // Inject auth manually instead of using SSEClientTransport, because we're
      // proxying through the inspector server first.
      const headers: HeadersInit = {};

      // Use manually provided bearer token if available, otherwise use OAuth tokens
      const token = bearerToken || (await authProvider.tokens())?.access_token;
      if (token) {
        const authHeaderName = headerName || "Authorization";
        headers[authHeaderName] = `${token}`;
      }

      const clientTransport = new SSEClientTransport(mcpProxyServerUrl, {
        eventSourceInit: {
          fetch: (url, init) => fetch(url, { ...init, headers }),
        },
        requestInit: {
          headers,
        },
      });

      if (onNotification) {
        [
          CancelledNotificationSchema,
          LoggingMessageNotificationSchema,
          ResourceUpdatedNotificationSchema,
          ResourceListChangedNotificationSchema,
          ToolListChangedNotificationSchema,
          PromptListChangedNotificationSchema,
        ].forEach((notificationSchema) => {
          client.setNotificationHandler(notificationSchema, onNotification);
        });

        client.fallbackNotificationHandler = (
          notification: Notification,
        ): Promise<void> => {
          onNotification(notification);
          return Promise.resolve();
        };
      }

      if (onStdErrNotification) {
        client.setNotificationHandler(
          StdErrNotificationSchema,
          onStdErrNotification,
        );
      }

      try {
        await client.connect(clientTransport);
      } catch (error) {
        console.error(
          `Failed to connect to MCP Server via the MCP Inspector Proxy: ${mcpProxyServerUrl}:`,
          error,
        );
        const shouldRetry = await handleAuthError(error);
        if (shouldRetry) {
          return connect(undefined, retryCount + 1);
        }

        if (error instanceof SseError && error.code === 401) {
          // Don't set error state if we're about to redirect for auth
          return;
        }
        throw error;
      }

      const capabilities = client.getServerCapabilities();
      setServerCapabilities(capabilities ?? null);
      setCompletionsSupported(true); // Reset completions support on new connection

      if (onPendingRequest) {
        client.setRequestHandler(CreateMessageRequestSchema, (request) => {
          return new Promise((resolve, reject) => {
            onPendingRequest(request, resolve, reject);
          });
        });
      }

      if (getRoots) {
        client.setRequestHandler(ListRootsRequestSchema, async () => {
          return { roots: getRoots() };
        });
      }

      setMcpClient(client);
      setConnectionStatus("connected");
    } catch (e) {
      console.error(e);
      setConnectionStatus("error");
    }
  };

  const disconnect = async () => {
    await mcpClient?.close();
    setMcpClient(null);
    setConnectionStatus("disconnected");
    setCompletionsSupported(false);
    setServerCapabilities(null);
  };

  return {
    connectionStatus,
    serverCapabilities,
    mcpClient,
    requestHistory,
    makeRequest,
    sendNotification,
    handleCompletion,
    completionsSupported,
    connect,
    disconnect,
  };
}<|MERGE_RESOLUTION|>--- conflicted
+++ resolved
@@ -48,12 +48,9 @@
   sseUrl: string;
   env: Record<string, string>;
   bearerToken?: string;
-<<<<<<< HEAD
   headerName?: string;
   requestTimeout?: number;
-=======
   config: InspectorConfig;
->>>>>>> a18242bf
   onNotification?: (notification: Notification) => void;
   onStdErrNotification?: (notification: Notification) => void;
   // eslint-disable-next-line @typescript-eslint/no-explicit-any
@@ -69,12 +66,9 @@
   sseUrl,
   env,
   bearerToken,
-<<<<<<< HEAD
   headerName,
   requestTimeout,
-=======
   config,
->>>>>>> a18242bf
   onNotification,
   onStdErrNotification,
   onPendingRequest,
