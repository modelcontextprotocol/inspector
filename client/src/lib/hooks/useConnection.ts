--- conflicted
+++ resolved
@@ -260,17 +260,11 @@
 
   const connect = async (_e?: unknown, retryCount: number = 0) => {
     try {
-<<<<<<< HEAD
-      setConnectionStatus("disconnected");
-      connectAttempts.current++;
-      
-=======
       setConnectionStatusWithLog("disconnected");
       connectAttempts.current++;
       
       console.log("Starting connection with transportType:", transportType, "directConnection:", directConnection);
       
->>>>>>> 80ac2364
       const client = new Client<Request, Notification, Result>(
         {
           name: "mcp-inspector",
@@ -350,19 +344,6 @@
           });
         }
         
-<<<<<<< HEAD
-        try {
-          console.log("Connecting to MCP server directly...");
-          await client.connect(clientTransport);
-          console.log("Connected directly to MCP server");
-          
-          const capabilities = client.getServerCapabilities();
-          setServerCapabilities(capabilities ?? null);
-          setCompletionsSupported(true);
-          
-          setMcpClient(client);
-          setConnectionStatus("connected");
-=======
         console.log("Connecting to MCP server directly...");
         
         try {
@@ -405,7 +386,6 @@
             console.error("Error updating state:", err);
           }
           
->>>>>>> 80ac2364
           return;
         } catch (error) {
           console.error("Failed to connect directly to MCP server:", error);
@@ -529,11 +509,7 @@
       setConnectionStatusWithLog("connected");
     } catch (e) {
       console.error("Connection error:", e);
-<<<<<<< HEAD
-      setConnectionStatus("error");
-=======
       setConnectionStatusWithLog("error");
->>>>>>> 80ac2364
       
       if (retryCount < 2) {
         setTimeout(() => {
