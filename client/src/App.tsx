import {
  ClientRequest,
  CompatibilityCallToolResult,
  CompatibilityCallToolResultSchema,
  CreateMessageResult,
  EmptyResultSchema,
  GetPromptResultSchema,
  ListPromptsResultSchema,
  ListResourcesResultSchema,
  ListResourceTemplatesResultSchema,
  ListToolsResultSchema,
  ReadResourceResultSchema,
  Resource,
  ResourceTemplate,
  Root,
  ServerNotification,
  Tool,
  LoggingLevel,
} from "@modelcontextprotocol/sdk/types.js";
import { OAuthTokensSchema } from "@modelcontextprotocol/sdk/shared/auth.js";
import { SESSION_KEYS, getServerSpecificKey } from "./lib/constants";
import { AuthDebuggerState, EMPTY_DEBUGGER_STATE } from "./lib/auth-types";
import { OAuthStateMachine } from "./lib/oauth-state-machine";
import { cacheToolOutputSchemas } from "./utils/schemaUtils";
import React, {
  Suspense,
  useCallback,
  useEffect,
  useRef,
  useState,
} from "react";
import { useConnection } from "./lib/hooks/useConnection";
import {
  useDraggablePane,
  useDraggableSidebar,
} from "./lib/hooks/useDraggablePane";
<<<<<<< HEAD
import { StdErrNotification } from "./lib/notificationTypes";
import { multiServerHistoryStore } from "./components/multiserver/stores/multiServerHistoryStore";
import { MultiServerApi } from "./components/multiserver/services/multiServerApi";
=======
>>>>>>> 616d9fac

import { Tabs, TabsContent, TabsList, TabsTrigger } from "@/components/ui/tabs";
import { Button } from "@/components/ui/button";
import {
  Bell,
  Files,
  FolderTree,
  Hammer,
  Hash,
  Key,
  MessageSquare,
} from "lucide-react";

import { z } from "zod";
import "./App.css";
import AuthDebugger from "./components/AuthDebugger";
import { useToast } from "./lib/hooks/useToast";
import ConsoleTab from "./components/ConsoleTab";
import HistoryAndNotifications from "./components/HistoryAndNotifications";
import PingTab from "./components/PingTab";
import PromptsTab, { Prompt } from "./components/PromptsTab";
import ResourcesTab from "./components/ResourcesTab";
import RootsTab from "./components/RootsTab";
import SamplingTab, { PendingRequest } from "./components/SamplingTab";
import Sidebar from "./components/Sidebar";
import ToolsTab from "./components/ToolsTab";
import { MultiServerDashboard } from "./components/multiserver";
import { useMultiServer } from "./components/multiserver/hooks/useMultiServer";
import { InspectorConfig } from "./lib/configurationTypes";
// Import configUtils dynamically to avoid Vite warning about mixed static/dynamic imports
// This module is also dynamically imported in multiServerApi.ts
import ElicitationTab, {
  PendingElicitationRequest,
  ElicitationResponse,
} from "./components/ElicitationTab";

const CONFIG_LOCAL_STORAGE_KEY = "inspectorConfig_v1";

type AppMode = "single-server" | "multi-server";

const App = () => {
  const { toast } = useToast();

  // App mode state
  const [appMode, setAppMode] = useState<AppMode>(() => {
    const savedMode = localStorage.getItem("mcp-inspector-mode");
    // Handle legacy values
    if (savedMode === "single") {
      return "single-server";
    }
    if (savedMode === "multi") {
      return "multi-server";
    }
    return (savedMode as AppMode) || "single-server";
  });

  // Multi-server current server state
  const [currentMultiServerId, setCurrentMultiServerId] = useState<
    string | null
  >(null);
  const [currentMultiServerName, setCurrentMultiServerName] = useState<
    string | null
  >(null);
  const [currentMultiServerStatus, setCurrentMultiServerStatus] = useState<
    string | null
  >(null);

  const [resources, setResources] = useState<Resource[]>([]);
  const [resourceTemplates, setResourceTemplates] = useState<
    ResourceTemplate[]
  >([]);
  const [resourceContent, setResourceContent] = useState<string>("");
  const [resourceContentMap, setResourceContentMap] = useState<
    Record<string, string>
  >({});
  const [prompts, setPrompts] = useState<Prompt[]>([]);
  const [promptContent, setPromptContent] = useState<string>("");
  const [tools, setTools] = useState<Tool[]>([]);
  const [toolResult, setToolResult] =
    useState<CompatibilityCallToolResult | null>(null);
  const [errors, setErrors] = useState<Record<string, string | null>>({
    resources: null,
    prompts: null,
    tools: null,
  });
  const [command, setCommand] = useState<string>("");
  const [args, setArgs] = useState<string>("");

  const [sseUrl, setSseUrl] = useState<string>("");
  const [transportType, setTransportType] = useState<
    "stdio" | "sse" | "streamable-http"
  >("stdio");
  const [logLevel, setLogLevel] = useState<LoggingLevel>("debug");
  const [notifications, setNotifications] = useState<ServerNotification[]>([]);
  const [roots, setRoots] = useState<Root[]>([]);
  const [env, setEnv] = useState<Record<string, string>>({});

  const [config, setConfig] = useState<InspectorConfig | null>(null);

  // Initialize config on component mount
  useEffect(() => {
    const initializeConfig = async () => {
      try {
        const { initializeInspectorConfig } = await import(
          "./utils/configUtils"
        );
        const initialConfig = initializeInspectorConfig(
          CONFIG_LOCAL_STORAGE_KEY,
        );
        setConfig(initialConfig);
      } catch (error) {
        console.error("Failed to initialize config:", error);
      }
    };

    initializeConfig();
  }, []);

  // Initialize initial values from config utils
  useEffect(() => {
    const initializeInitialValues = async () => {
      try {
        const {
          getInitialCommand,
          getInitialArgs,
          getInitialSseUrl,
          getInitialTransportType,
        } = await import("./utils/configUtils");

        setCommand(getInitialCommand());
        setArgs(getInitialArgs());
        setSseUrl(getInitialSseUrl());
        setTransportType(getInitialTransportType());
      } catch (error) {
        console.error("Failed to initialize values:", error);
      }
    };

    initializeInitialValues();
  }, []);
  const [bearerToken, setBearerToken] = useState<string>(() => {
    return localStorage.getItem("lastBearerToken") || "";
  });

  const [headerName, setHeaderName] = useState<string>(() => {
    return localStorage.getItem("lastHeaderName") || "";
  });

  const [oauthClientId, setOauthClientId] = useState<string>(() => {
    return localStorage.getItem("lastOauthClientId") || "";
  });

  const [oauthScope, setOauthScope] = useState<string>(() => {
    return localStorage.getItem("lastOauthScope") || "";
  });

  const [pendingSampleRequests, setPendingSampleRequests] = useState<
    Array<
      PendingRequest & {
        resolve: (result: CreateMessageResult) => void;
        reject: (error: Error) => void;
      }
    >
  >([]);
  const [pendingElicitationRequests, setPendingElicitationRequests] = useState<
    Array<
      PendingElicitationRequest & {
        resolve: (response: ElicitationResponse) => void;
        decline: (error: Error) => void;
      }
    >
  >([]);
  const [isAuthDebuggerVisible, setIsAuthDebuggerVisible] = useState(false);

  const [authState, setAuthState] =
    useState<AuthDebuggerState>(EMPTY_DEBUGGER_STATE);

  const updateAuthState = (updates: Partial<AuthDebuggerState>) => {
    setAuthState((prev) => ({ ...prev, ...updates }));
  };
  const nextRequestId = useRef(0);
  const rootsRef = useRef<Root[]>([]);

  const [selectedResource, setSelectedResource] = useState<Resource | null>(
    null,
  );
  const [resourceSubscriptions, setResourceSubscriptions] = useState<
    Set<string>
  >(new Set<string>());

  const [selectedPrompt, setSelectedPrompt] = useState<Prompt | null>(null);
  const [selectedTool, setSelectedTool] = useState<Tool | null>(null);
  const [nextResourceCursor, setNextResourceCursor] = useState<
    string | undefined
  >();
  const [nextResourceTemplateCursor, setNextResourceTemplateCursor] = useState<
    string | undefined
  >();
  const [nextPromptCursor, setNextPromptCursor] = useState<
    string | undefined
  >();
  const [nextToolCursor, setNextToolCursor] = useState<string | undefined>();
  const progressTokenRef = useRef(0);

  const [activeTab, setActiveTab] = useState<string>(() => {
    const hash = window.location.hash.slice(1);
    const initialTab = hash || "resources";
    return initialTab;
  });

  const currentTabRef = useRef<string>(activeTab);
  const lastToolCallOriginTabRef = useRef<string>(activeTab);

  useEffect(() => {
    currentTabRef.current = activeTab;
  }, [activeTab]);

  const { height: historyPaneHeight, handleDragStart } = useDraggablePane(300);
  const {
    width: sidebarWidth,
    isDragging: isSidebarDragging,
    handleDragStart: handleSidebarDragStart,
  } = useDraggableSidebar(320);

  const {
    connectionStatus,
    serverCapabilities,
    mcpClient,
    requestHistory,
    makeRequest,
    sendNotification,
    handleCompletion,
    completionsSupported,
    connect: connectMcpServer,
    disconnect: disconnectMcpServer,
  } = useConnection({
    transportType,
    command,
    args,
    sseUrl,
    env,
    bearerToken,
    headerName,
    oauthClientId,
    oauthScope,
    config: config || undefined, // Convert null to undefined for useConnection
    onNotification: (notification) => {
      setNotifications((prev) => [...prev, notification as ServerNotification]);
    },
    onPendingRequest: (request, resolve, reject) => {
      setPendingSampleRequests((prev) => [
        ...prev,
        { id: nextRequestId.current++, request, resolve, reject },
      ]);
    },
    onElicitationRequest: (request, resolve) => {
      const currentTab = lastToolCallOriginTabRef.current;

      setPendingElicitationRequests((prev) => [
        ...prev,
        {
          id: nextRequestId.current++,
          request: {
            id: nextRequestId.current,
            message: request.params.message,
            requestedSchema: request.params.requestedSchema,
          },
          originatingTab: currentTab,
          resolve,
          decline: (error: Error) => {
            console.error("Elicitation request rejected:", error);
          },
        },
      ]);

      setActiveTab("elicitations");
      window.location.hash = "elicitations";
    },
    getRoots: () => rootsRef.current,
    defaultLoggingLevel: logLevel,
  });

  useEffect(() => {
    if (serverCapabilities) {
      const hash = window.location.hash.slice(1);

      const validTabs = [
        ...(serverCapabilities?.resources ? ["resources"] : []),
        ...(serverCapabilities?.prompts ? ["prompts"] : []),
        ...(serverCapabilities?.tools ? ["tools"] : []),
        "ping",
        "sampling",
        "elicitations",
        "roots",
        "auth",
      ];

      const isValidTab = validTabs.includes(hash);

      if (!isValidTab) {
        const defaultTab = serverCapabilities?.resources
          ? "resources"
          : serverCapabilities?.prompts
            ? "prompts"
            : serverCapabilities?.tools
              ? "tools"
              : "ping";

        setActiveTab(defaultTab);
        window.location.hash = defaultTab;
      }
    }
  }, [serverCapabilities]);

  useEffect(() => {
    localStorage.setItem("lastCommand", command);
  }, [command]);

  useEffect(() => {
    localStorage.setItem("lastArgs", args);
  }, [args]);

  useEffect(() => {
    localStorage.setItem("lastSseUrl", sseUrl);
  }, [sseUrl]);

  useEffect(() => {
    localStorage.setItem("lastTransportType", transportType);
  }, [transportType]);

  useEffect(() => {
    localStorage.setItem("lastBearerToken", bearerToken);
  }, [bearerToken]);

  useEffect(() => {
    localStorage.setItem("lastHeaderName", headerName);
  }, [headerName]);

  useEffect(() => {
    localStorage.setItem("lastOauthClientId", oauthClientId);
  }, [oauthClientId]);

  useEffect(() => {
    localStorage.setItem("lastOauthScope", oauthScope);
  }, [oauthScope]);

  useEffect(() => {
    if (config) {
      const saveConfig = async () => {
        try {
          const { saveInspectorConfig } = await import("./utils/configUtils");
          saveInspectorConfig(CONFIG_LOCAL_STORAGE_KEY, config);
        } catch (error) {
          console.error("Failed to save config:", error);
        }
      };
      saveConfig();
    }
  }, [config]);

  // Save app mode to localStorage
  useEffect(() => {
    localStorage.setItem("mcp-inspector-mode", appMode);
  }, [appMode]);

  const onOAuthConnect = useCallback(
    (serverUrl: string) => {
      setSseUrl(serverUrl);
      setIsAuthDebuggerVisible(false);
      void connectMcpServer();
    },
    [connectMcpServer],
  );

  const onOAuthDebugConnect = useCallback(
    async ({
      authorizationCode,
      errorMsg,
      restoredState,
    }: {
      authorizationCode?: string;
      errorMsg?: string;
      restoredState?: AuthDebuggerState;
    }) => {
      setIsAuthDebuggerVisible(true);

      if (errorMsg) {
        updateAuthState({
          latestError: new Error(errorMsg),
        });
        return;
      }

      if (restoredState && authorizationCode) {
        let currentState: AuthDebuggerState = {
          ...restoredState,
          authorizationCode,
          oauthStep: "token_request",
          isInitiatingAuth: true,
          statusMessage: null,
          latestError: null,
        };

        try {
          const stateMachine = new OAuthStateMachine(sseUrl, (updates) => {
            currentState = { ...currentState, ...updates };
          });

          while (
            currentState.oauthStep !== "complete" &&
            currentState.oauthStep !== "authorization_code"
          ) {
            await stateMachine.executeStep(currentState);
          }

          if (currentState.oauthStep === "complete") {
            updateAuthState({
              ...currentState,
              statusMessage: {
                type: "success",
                message: "Authentication completed successfully",
              },
              isInitiatingAuth: false,
            });
          }
        } catch (error) {
          console.error("OAuth continuation error:", error);
          updateAuthState({
            latestError:
              error instanceof Error ? error : new Error(String(error)),
            statusMessage: {
              type: "error",
              message: `Failed to complete OAuth flow: ${error instanceof Error ? error.message : String(error)}`,
            },
            isInitiatingAuth: false,
          });
        }
      } else if (authorizationCode) {
        updateAuthState({
          authorizationCode,
          oauthStep: "token_request",
        });
      }
    },
    [sseUrl],
  );

  useEffect(() => {
    const loadOAuthTokens = async () => {
      try {
        if (sseUrl) {
          const key = getServerSpecificKey(SESSION_KEYS.TOKENS, sseUrl);
          const tokens = sessionStorage.getItem(key);
          if (tokens) {
            const parsedTokens = await OAuthTokensSchema.parseAsync(
              JSON.parse(tokens),
            );
            updateAuthState({
              oauthTokens: parsedTokens,
              oauthStep: "complete",
            });
          }
        }
      } catch (error) {
        console.error("Error loading OAuth tokens:", error);
      }
    };

    loadOAuthTokens();
  }, [sseUrl]);

  // Add ref to track if config fetch is in progress
  const configFetchInProgress = useRef(false);

  useEffect(() => {
    // Prevent duplicate requests or if config is not loaded yet
    if (configFetchInProgress.current || !config) {
      return;
    }

    const fetchConfig = async () => {
      try {
        const { getMCPProxyAuthToken, getMCPProxyAddress } = await import(
          "./utils/configUtils"
        );

        const headers: HeadersInit = {};
        const { token: proxyAuthToken, header: proxyAuthTokenHeader } =
          getMCPProxyAuthToken(config);
        if (proxyAuthToken) {
          headers[proxyAuthTokenHeader] = `Bearer ${proxyAuthToken}`;
        }

        configFetchInProgress.current = true;

        const response = await fetch(`${getMCPProxyAddress(config)}/config`, {
          headers,
        });
        const data = await response.json();

        setEnv(data.defaultEnvironment);
        if (data.defaultCommand) {
          setCommand(data.defaultCommand);
        }
        if (data.defaultArgs) {
          setArgs(data.defaultArgs);
        }
        if (data.defaultTransport) {
          setTransportType(
            data.defaultTransport as "stdio" | "sse" | "streamable-http",
          );
        }
        if (data.defaultServerUrl) {
          setSseUrl(data.defaultServerUrl);
        }
      } catch (error) {
        console.error("Error fetching default environment:", error);
      } finally {
        configFetchInProgress.current = false;
      }
    };

    fetchConfig();
  }, [config]); // Depend on config directly

  useEffect(() => {
    rootsRef.current = roots;
  }, [roots]);

  useEffect(() => {
    if (mcpClient && !window.location.hash) {
      const defaultTab = serverCapabilities?.resources
        ? "resources"
        : serverCapabilities?.prompts
          ? "prompts"
          : serverCapabilities?.tools
            ? "tools"
            : "ping";
      window.location.hash = defaultTab;
    } else if (!mcpClient && window.location.hash) {
      // Clear hash when disconnected - completely remove the fragment
      window.history.replaceState(
        null,
        "",
        window.location.pathname + window.location.search,
      );
    }
  }, [mcpClient, serverCapabilities]);

  useEffect(() => {
    const handleHashChange = () => {
      const hash = window.location.hash.slice(1);
      if (hash && hash !== activeTab) {
        setActiveTab(hash);
      }
    };

    window.addEventListener("hashchange", handleHashChange);
    return () => window.removeEventListener("hashchange", handleHashChange);
  }, [activeTab]);

  const handleApproveSampling = (id: number, result: CreateMessageResult) => {
    setPendingSampleRequests((prev) => {
      const request = prev.find((r) => r.id === id);
      request?.resolve(result);
      return prev.filter((r) => r.id !== id);
    });
  };

  const handleRejectSampling = (id: number) => {
    setPendingSampleRequests((prev) => {
      const request = prev.find((r) => r.id === id);
      request?.reject(new Error("Sampling request rejected"));
      return prev.filter((r) => r.id !== id);
    });
  };

  const handleResolveElicitation = (
    id: number,
    response: ElicitationResponse,
  ) => {
    setPendingElicitationRequests((prev) => {
      const request = prev.find((r) => r.id === id);
      if (request) {
        request.resolve(response);

        if (request.originatingTab) {
          const originatingTab = request.originatingTab;

          const validTabs = [
            ...(serverCapabilities?.resources ? ["resources"] : []),
            ...(serverCapabilities?.prompts ? ["prompts"] : []),
            ...(serverCapabilities?.tools ? ["tools"] : []),
            "ping",
            "sampling",
            "elicitations",
            "roots",
            "auth",
          ];

          if (validTabs.includes(originatingTab)) {
            setActiveTab(originatingTab);
            window.location.hash = originatingTab;

            setTimeout(() => {
              setActiveTab(originatingTab);
              window.location.hash = originatingTab;
            }, 100);
          }
        }
      }
      return prev.filter((r) => r.id !== id);
    });
  };

  const clearError = (tabKey: keyof typeof errors) => {
    setErrors((prev) => ({ ...prev, [tabKey]: null }));
  };

  const sendMCPRequest = async <T extends z.ZodType>(
    request: ClientRequest,
    schema: T,
    tabKey?: keyof typeof errors,
  ) => {
    try {
      const response = await makeRequest(request, schema);
      if (tabKey !== undefined) {
        clearError(tabKey);
      }
      return response;
    } catch (e) {
      const errorString = (e as Error).message ?? String(e);
      if (tabKey !== undefined) {
        setErrors((prev) => ({
          ...prev,
          [tabKey]: errorString,
        }));
      }
      throw e;
    }
  };

  const listResources = async () => {
    const response = await sendMCPRequest(
      {
        method: "resources/list" as const,
        params: nextResourceCursor ? { cursor: nextResourceCursor } : {},
      },
      ListResourcesResultSchema,
      "resources",
    );
    setResources(resources.concat(response.resources ?? []));
    setNextResourceCursor(response.nextCursor);
  };

  const listResourceTemplates = async () => {
    const response = await sendMCPRequest(
      {
        method: "resources/templates/list" as const,
        params: nextResourceTemplateCursor
          ? { cursor: nextResourceTemplateCursor }
          : {},
      },
      ListResourceTemplatesResultSchema,
      "resources",
    );
    setResourceTemplates(
      resourceTemplates.concat(response.resourceTemplates ?? []),
    );
    setNextResourceTemplateCursor(response.nextCursor);
  };

  const getPrompt = async (name: string, args: Record<string, string> = {}) => {
    lastToolCallOriginTabRef.current = currentTabRef.current;

    const response = await sendMCPRequest(
      {
        method: "prompts/get" as const,
        params: { name, arguments: args },
      },
      GetPromptResultSchema,
      "prompts",
    );
    setPromptContent(JSON.stringify(response, null, 2));
  };

  const readResource = async (uri: string) => {
    lastToolCallOriginTabRef.current = currentTabRef.current;

    const response = await sendMCPRequest(
      {
        method: "resources/read" as const,
        params: { uri },
      },
      ReadResourceResultSchema,
      "resources",
    );
    const content = JSON.stringify(response, null, 2);
    setResourceContent(content);
    setResourceContentMap((prev) => ({
      ...prev,
      [uri]: content,
    }));
  };

  const subscribeToResource = async (uri: string) => {
    if (!resourceSubscriptions.has(uri)) {
      await sendMCPRequest(
        {
          method: "resources/subscribe" as const,
          params: { uri },
        },
        z.object({}),
        "resources",
      );
      const clone = new Set(resourceSubscriptions);
      clone.add(uri);
      setResourceSubscriptions(clone);
    }
  };

  const unsubscribeFromResource = async (uri: string) => {
    if (resourceSubscriptions.has(uri)) {
      await sendMCPRequest(
        {
          method: "resources/unsubscribe" as const,
          params: { uri },
        },
        z.object({}),
        "resources",
      );
      const clone = new Set(resourceSubscriptions);
      clone.delete(uri);
      setResourceSubscriptions(clone);
    }
  };

  const listPrompts = async () => {
    const response = await sendMCPRequest(
      {
        method: "prompts/list" as const,
        params: nextPromptCursor ? { cursor: nextPromptCursor } : {},
      },
      ListPromptsResultSchema,
      "prompts",
    );
    setPrompts(response.prompts);
    setNextPromptCursor(response.nextCursor);
  };

  const listTools = async () => {
    const response = await sendMCPRequest(
      {
        method: "tools/list" as const,
        params: nextToolCursor ? { cursor: nextToolCursor } : {},
      },
      ListToolsResultSchema,
      "tools",
    );
    setTools(response.tools);
    setNextToolCursor(response.nextCursor);
    cacheToolOutputSchemas(response.tools);
  };

  const callTool = async (name: string, params: Record<string, unknown>) => {
    lastToolCallOriginTabRef.current = currentTabRef.current;

    try {
      const response = await sendMCPRequest(
        {
          method: "tools/call" as const,
          params: {
            name,
            arguments: params,
            _meta: {
              progressToken: progressTokenRef.current++,
            },
          },
        },
        CompatibilityCallToolResultSchema,
        "tools",
      );

      setToolResult(response);
    } catch (e) {
      const toolResult: CompatibilityCallToolResult = {
        content: [
          {
            type: "text",
            text: (e as Error).message ?? String(e),
          },
        ],
        isError: true,
      };
      setToolResult(toolResult);
    }
  };

  const handleRootsChange = async () => {
    await sendNotification({ method: "notifications/roots/list_changed" });
  };

  const sendLogLevelRequest = async (level: LoggingLevel) => {
    await sendMCPRequest(
      {
        method: "logging/setLevel" as const,
        params: { level },
      },
      z.object({}),
    );
    setLogLevel(level);
  };

<<<<<<< HEAD
  const clearStdErrNotifications = () => {
    setStdErrNotifications([]);
  };

  // Multi-server stderr notifications state - using same pattern as single-server
  const [multiServerStdErrNotifications, setMultiServerStdErrNotifications] =
    useState<StdErrNotification[]>([]);

  const clearMultiServerStdErrNotifications = useCallback(() => {
    if (currentMultiServerId) {
      multiServerHistoryStore.clearServerStdErrNotifications(
        currentMultiServerId,
      );
      setMultiServerStdErrNotifications([]);
    }
  }, [currentMultiServerId]);

  // Update multi-server stderr notifications when current server changes
  useEffect(() => {
    if (appMode === "multi-server" && currentMultiServerId) {
      // Get current stderr notifications for the selected server
      const serverStdErrNotifications =
        multiServerHistoryStore.getServerStdErrNotifications(
          currentMultiServerId,
        );
      const notifications = serverStdErrNotifications.map(
        (item: { notification: StdErrNotification; timestamp: Date }) =>
          item.notification,
      );
      setMultiServerStdErrNotifications(notifications);

      // Subscribe to changes in the history store
      const updateNotifications = () => {
        const updatedNotifications =
          multiServerHistoryStore.getServerStdErrNotifications(
            currentMultiServerId,
          );
        const notifications = updatedNotifications.map(
          (item: { notification: StdErrNotification; timestamp: Date }) =>
            item.notification,
        );
        setMultiServerStdErrNotifications(notifications);
      };

      const unsubscribe =
        multiServerHistoryStore.subscribe(updateNotifications);

      return unsubscribe;
    } else {
      // Clear notifications when no server is selected or not in multi-server mode
      setMultiServerStdErrNotifications([]);
    }
  }, [appMode, currentMultiServerId]);

  // Multi-server hook - get all necessary state and actions
  const { connections, setServerLogLevel } = useMultiServer();

  // Additional state for direct connection fetching
  const [currentServerConnectionData, setCurrentServerConnectionData] =
    useState<any>(null);

  // Effect to fetch connection data directly when currentMultiServerId changes
  useEffect(() => {
    const fetchConnectionData = async () => {
      if (
        currentMultiServerId &&
        appMode === "multi-server" &&
        currentMultiServerStatus === "connected"
      ) {
        try {
          const connectionResponse =
            await MultiServerApi.getConnection(currentMultiServerId);
          setCurrentServerConnectionData(connectionResponse);
        } catch (error) {
          // Only log errors that aren't expected (like "no active connection")
          if (
            error instanceof Error &&
            !error.message.includes("No active connection")
          ) {
            console.error(
              `[App.tsx] Failed to fetch connection data for server ${currentMultiServerId}:`,
              error,
            );
          }
          setCurrentServerConnectionData(null);
        }
      } else {
        setCurrentServerConnectionData(null);
      }
    };

    fetchConnectionData();
  }, [currentMultiServerId, appMode, currentMultiServerStatus]);

  // Custom setAppMode that syncs with multi-server hook
  const handleAppModeChange = useCallback(
    (newMode: AppMode) => {
      // Update the App's mode state - this will trigger localStorage update via useEffect
      setAppMode(newMode);

      // The useMultiServer hook should detect the localStorage change and respond accordingly
      // No need to call multiServerToggleMode() directly as it can cause loops
    },
    [appMode],
  );

  // Handle current server changes from MultiServerDashboard
  const handleCurrentServerChange = useCallback(
    (
      serverId: string | null,
      serverName: string | null,
      serverStatus: string | null,
    ) => {
      setCurrentMultiServerId(serverId);
      setCurrentMultiServerName(serverName);
      setCurrentMultiServerStatus(serverStatus);
    },
    [],
  );

  // Helper function to normalize server status for Sidebar component
  const normalizeServerStatus = (
    status: string | null,
  ): "connected" | "connecting" | "disconnected" | "error" | undefined => {
    if (!status) return undefined;
    switch (status) {
      case "connected":
        return "connected";
      case "connecting":
        return "connecting";
      case "error":
        return "error";
      case "disconnected":
      default:
        return "disconnected";
    }
  };

  // Handle multi-server logging level changes
  const handleMultiServerLogLevelChange = useCallback(
    async (serverId: string, level: LoggingLevel) => {
      try {
        // Immediate optimistic update for UI responsiveness
        // This ensures the dropdown updates immediately while the backend processes the change
        if (currentMultiServerId === serverId) {
          // Force a re-render by updating the connection data state
          setCurrentServerConnectionData((prev: any) => {
            if (prev?.connection) {
              return {
                ...prev,
                connection: {
                  ...prev.connection,
                  logLevel: level,
                },
              };
            }
            return prev;
          });
        }

        // Use the useMultiServer hook's setServerLogLevel which handles optimistic updates
        // The completion callback will ensure the final state is correct
        await setServerLogLevel(serverId, level);
      } catch (error) {
        console.error(
          `[App] Failed to set log level for server ${serverId}:`,
          error,
        );

        // Revert optimistic update on error
        if (currentMultiServerId === serverId) {
          // Fetch the actual connection data to revert to correct state
          try {
            const connectionResponse =
              await MultiServerApi.getConnection(serverId);
            setCurrentServerConnectionData(connectionResponse);
          } catch (fetchError) {
            console.error(
              `[App] Failed to fetch connection data for revert:`,
              fetchError,
            );
          }
        }

        // Show user-friendly error message
        toast({
          title: "Error",
          description: `Failed to set logging level: ${error instanceof Error ? error.message : String(error)}`,
          variant: "destructive",
        });
      }
    },
    [setServerLogLevel, toast, currentMultiServerId],
  );

  // Get current multi-server logging info - rely on useMultiServer hook for immediate updates
  const currentServerConnection = currentMultiServerId
    ? connections.get(currentMultiServerId)
    : undefined;

  // Use directly fetched connection data if available
  const connectionData = currentServerConnectionData?.connection;

  // CRITICAL FIX: Always prioritize the useMultiServer hook's state for logging level
  // This ensures the dropdown shows the correct level after completion callbacks
  const multiServerLogLevel =
    currentServerConnection?.logLevel || connectionData?.logLevel || "info"; // Fallback to info if no level is available

  // Use directly fetched connection data to determine logging support
  const multiServerLoggingSupported =
    currentMultiServerStatus === "connected" &&
    (currentServerConnection?.loggingSupported === true ||
      connectionData?.loggingSupported === true);

=======
>>>>>>> 616d9fac
  const AuthDebuggerWrapper = () => (
    <TabsContent value="auth">
      <AuthDebugger
        serverUrl={sseUrl}
        onBack={() => setIsAuthDebuggerVisible(false)}
        authState={authState}
        updateAuthState={updateAuthState}
      />
    </TabsContent>
  );

  if (window.location.pathname === "/oauth/callback") {
    const OAuthCallback = React.lazy(
      () => import("./components/OAuthCallback"),
    );
    return (
      <Suspense fallback={<div>Loading...</div>}>
        <OAuthCallback onConnect={onOAuthConnect} />
      </Suspense>
    );
  }

  if (window.location.pathname === "/oauth/callback/debug") {
    const OAuthDebugCallback = React.lazy(
      () => import("./components/OAuthDebugCallback"),
    );
    return (
      <Suspense fallback={<div>Loading...</div>}>
        <OAuthDebugCallback onConnect={onOAuthDebugConnect} />
      </Suspense>
    );
  }

  return (
    <div className="flex h-screen bg-background">
      <div
        style={{
          width: sidebarWidth,
          minWidth: 200,
          maxWidth: 600,
          transition: isSidebarDragging ? "none" : "width 0.15s",
        }}
        className="bg-card border-r border-border flex flex-col h-full relative"
      >
<<<<<<< HEAD
        {config && (
          <Sidebar
            connectionStatus={connectionStatus}
            transportType={transportType}
            setTransportType={setTransportType}
            command={command}
            setCommand={setCommand}
            args={args}
            setArgs={setArgs}
            sseUrl={sseUrl}
            setSseUrl={setSseUrl}
            env={env}
            setEnv={setEnv}
            config={config}
            setConfig={setConfig}
            bearerToken={bearerToken}
            setBearerToken={setBearerToken}
            headerName={headerName}
            setHeaderName={setHeaderName}
            oauthClientId={oauthClientId}
            setOauthClientId={setOauthClientId}
            oauthScope={oauthScope}
            setOauthScope={setOauthScope}
            onConnect={connectMcpServer}
            onDisconnect={disconnectMcpServer}
            stdErrNotifications={stdErrNotifications}
            logLevel={logLevel}
            sendLogLevelRequest={sendLogLevelRequest}
            loggingSupported={!!serverCapabilities?.logging || false}
            clearStdErrNotifications={clearStdErrNotifications}
            appMode={appMode}
            setAppMode={handleAppModeChange}
            currentServerId={currentMultiServerId || undefined}
            currentServerName={currentMultiServerName || undefined}
            currentServerStatus={normalizeServerStatus(
              currentMultiServerStatus,
            )}
            multiServerLogLevel={multiServerLogLevel}
            multiServerLoggingSupported={multiServerLoggingSupported}
            onMultiServerLogLevelChange={handleMultiServerLogLevelChange}
            multiServerStdErrNotifications={multiServerStdErrNotifications}
            clearMultiServerStdErrNotifications={
              clearMultiServerStdErrNotifications
            }
          />
        )}
=======
        <Sidebar
          connectionStatus={connectionStatus}
          transportType={transportType}
          setTransportType={setTransportType}
          command={command}
          setCommand={setCommand}
          args={args}
          setArgs={setArgs}
          sseUrl={sseUrl}
          setSseUrl={setSseUrl}
          env={env}
          setEnv={setEnv}
          config={config}
          setConfig={setConfig}
          bearerToken={bearerToken}
          setBearerToken={setBearerToken}
          headerName={headerName}
          setHeaderName={setHeaderName}
          oauthClientId={oauthClientId}
          setOauthClientId={setOauthClientId}
          oauthScope={oauthScope}
          setOauthScope={setOauthScope}
          onConnect={connectMcpServer}
          onDisconnect={disconnectMcpServer}
          logLevel={logLevel}
          sendLogLevelRequest={sendLogLevelRequest}
          loggingSupported={!!serverCapabilities?.logging || false}
        />
>>>>>>> 616d9fac
        <div
          onMouseDown={handleSidebarDragStart}
          style={{
            cursor: "col-resize",
            position: "absolute",
            top: 0,
            right: 0,
            width: 6,
            height: "100%",
            zIndex: 10,
            background: isSidebarDragging ? "rgba(0,0,0,0.08)" : "transparent",
          }}
          aria-label="Resize sidebar"
          data-testid="sidebar-drag-handle"
        />
      </div>
      <div className="flex-1 flex flex-col overflow-hidden">
        <div className="flex-1 overflow-auto">
          {appMode === "multi-server" ? (
            <MultiServerDashboard
              onCurrentServerChange={handleCurrentServerChange}
            />
          ) : mcpClient ? (
            <Tabs
              value={activeTab}
              className="w-full p-4"
              onValueChange={(value) => {
                setActiveTab(value);
                window.location.hash = value;
              }}
            >
              <TabsList className="mb-4 py-0">
                <TabsTrigger
                  value="resources"
                  disabled={!serverCapabilities?.resources}
                >
                  <Files className="w-4 h-4 mr-2" />
                  Resources
                </TabsTrigger>
                <TabsTrigger
                  value="prompts"
                  disabled={!serverCapabilities?.prompts}
                >
                  <MessageSquare className="w-4 h-4 mr-2" />
                  Prompts
                </TabsTrigger>
                <TabsTrigger
                  value="tools"
                  disabled={!serverCapabilities?.tools}
                >
                  <Hammer className="w-4 h-4 mr-2" />
                  Tools
                </TabsTrigger>
                <TabsTrigger value="ping">
                  <Bell className="w-4 h-4 mr-2" />
                  Ping
                </TabsTrigger>
                <TabsTrigger value="sampling" className="relative">
                  <Hash className="w-4 h-4 mr-2" />
                  Sampling
                  {pendingSampleRequests.length > 0 && (
                    <span className="absolute -top-1 -right-1 bg-red-500 text-white text-xs rounded-full h-4 w-4 flex items-center justify-center">
                      {pendingSampleRequests.length}
                    </span>
                  )}
                </TabsTrigger>
                <TabsTrigger value="elicitations" className="relative">
                  <MessageSquare className="w-4 h-4 mr-2" />
                  Elicitations
                  {pendingElicitationRequests.length > 0 && (
                    <span className="absolute -top-1 -right-1 bg-red-500 text-white text-xs rounded-full h-4 w-4 flex items-center justify-center">
                      {pendingElicitationRequests.length}
                    </span>
                  )}
                </TabsTrigger>
                <TabsTrigger value="roots">
                  <FolderTree className="w-4 h-4 mr-2" />
                  Roots
                </TabsTrigger>
                <TabsTrigger value="auth">
                  <Key className="w-4 h-4 mr-2" />
                  Auth
                </TabsTrigger>
              </TabsList>

              <div className="w-full">
                {!serverCapabilities?.resources &&
                !serverCapabilities?.prompts &&
                !serverCapabilities?.tools ? (
                  <>
                    <div className="flex items-center justify-center p-4">
                      <p className="text-lg text-gray-500 dark:text-gray-400">
                        The connected server does not support any MCP
                        capabilities
                      </p>
                    </div>
                    <PingTab
                      onPingClick={() => {
                        void sendMCPRequest(
                          {
                            method: "ping" as const,
                          },
                          EmptyResultSchema,
                        );
                      }}
                    />
                  </>
                ) : (
                  <>
                    <ResourcesTab
                      resources={resources}
                      resourceTemplates={resourceTemplates}
                      listResources={() => {
                        clearError("resources");
                        listResources();
                      }}
                      clearResources={() => {
                        setResources([]);
                        setNextResourceCursor(undefined);
                      }}
                      listResourceTemplates={() => {
                        clearError("resources");
                        listResourceTemplates();
                      }}
                      clearResourceTemplates={() => {
                        setResourceTemplates([]);
                        setNextResourceTemplateCursor(undefined);
                      }}
                      readResource={(uri) => {
                        clearError("resources");
                        readResource(uri);
                      }}
                      selectedResource={selectedResource}
                      setSelectedResource={(resource) => {
                        clearError("resources");
                        setSelectedResource(resource);
                      }}
                      resourceSubscriptionsSupported={
                        serverCapabilities?.resources?.subscribe || false
                      }
                      resourceSubscriptions={resourceSubscriptions}
                      subscribeToResource={(uri) => {
                        clearError("resources");
                        subscribeToResource(uri);
                      }}
                      unsubscribeFromResource={(uri) => {
                        clearError("resources");
                        unsubscribeFromResource(uri);
                      }}
                      handleCompletion={handleCompletion}
                      completionsSupported={completionsSupported}
                      resourceContent={resourceContent}
                      nextCursor={nextResourceCursor}
                      nextTemplateCursor={nextResourceTemplateCursor}
                      error={errors.resources}
                    />
                    <PromptsTab
                      prompts={prompts}
                      listPrompts={() => {
                        clearError("prompts");
                        listPrompts();
                      }}
                      clearPrompts={() => {
                        setPrompts([]);
                        setNextPromptCursor(undefined);
                      }}
                      getPrompt={(name, args) => {
                        clearError("prompts");
                        getPrompt(name, args);
                      }}
                      selectedPrompt={selectedPrompt}
                      setSelectedPrompt={(prompt) => {
                        clearError("prompts");
                        setSelectedPrompt(prompt);
                        setPromptContent("");
                      }}
                      handleCompletion={handleCompletion}
                      completionsSupported={completionsSupported}
                      promptContent={promptContent}
                      nextCursor={nextPromptCursor}
                      error={errors.prompts}
                    />
                    <ToolsTab
                      tools={tools}
                      listTools={() => {
                        clearError("tools");
                        listTools();
                      }}
                      clearTools={() => {
                        setTools([]);
                        setNextToolCursor(undefined);
                        cacheToolOutputSchemas([]);
                      }}
                      callTool={async (name, params) => {
                        clearError("tools");
                        setToolResult(null);
                        await callTool(name, params);
                      }}
                      selectedTool={selectedTool}
                      setSelectedTool={(tool) => {
                        clearError("tools");
                        setSelectedTool(tool);
                        setToolResult(null);
                      }}
                      toolResult={toolResult}
                      nextCursor={nextToolCursor}
                      error={errors.tools}
                      resourceContent={resourceContentMap}
                      onReadResource={(uri: string) => {
                        clearError("resources");
                        readResource(uri);
                      }}
                    />
                    <ConsoleTab />
                    <PingTab
                      onPingClick={() => {
                        void sendMCPRequest(
                          {
                            method: "ping" as const,
                          },
                          EmptyResultSchema,
                        );
                      }}
                    />
                    <SamplingTab
                      pendingRequests={pendingSampleRequests}
                      onApprove={handleApproveSampling}
                      onReject={handleRejectSampling}
                    />
                    <ElicitationTab
                      pendingRequests={pendingElicitationRequests}
                      onResolve={handleResolveElicitation}
                    />
                    <RootsTab
                      roots={roots}
                      setRoots={setRoots}
                      onRootsChange={handleRootsChange}
                    />
                    <AuthDebuggerWrapper />
                  </>
                )}
              </div>
            </Tabs>
          ) : isAuthDebuggerVisible ? (
            <Tabs
              defaultValue={"auth"}
              className="w-full p-4"
              onValueChange={(value) => (window.location.hash = value)}
            >
              <AuthDebuggerWrapper />
            </Tabs>
          ) : (
            <div className="flex flex-col items-center justify-center h-full gap-4">
              <p className="text-lg text-gray-500 dark:text-gray-400">
                Connect to an MCP server to start inspecting
              </p>
              <div className="flex items-center gap-2">
                <p className="text-sm text-muted-foreground">
                  Need to configure authentication?
                </p>
                <Button
                  variant="outline"
                  size="sm"
                  onClick={() => setIsAuthDebuggerVisible(true)}
                >
                  Open Auth Settings
                </Button>
              </div>
            </div>
          )}
        </div>
        {/* History and Notifications Pane - Only for single-server mode */}
        {appMode === "single-server" && (
          <div
            className="relative border-t border-border"
            style={{
              height: `${historyPaneHeight}px`,
            }}
          >
            <div
              className="absolute w-full h-4 -top-2 cursor-row-resize flex items-center justify-center hover:bg-accent/50 dark:hover:bg-input/40"
              onMouseDown={handleDragStart}
            >
              <div className="w-8 h-1 rounded-full bg-border" />
            </div>
            <div className="h-full overflow-auto">
              <HistoryAndNotifications
                requestHistory={requestHistory}
                serverNotifications={notifications}
              />
            </div>
          </div>
        )}
      </div>
    </div>
  );
};

export default App;<|MERGE_RESOLUTION|>--- conflicted
+++ resolved
@@ -34,13 +34,9 @@
   useDraggablePane,
   useDraggableSidebar,
 } from "./lib/hooks/useDraggablePane";
-<<<<<<< HEAD
 import { StdErrNotification } from "./lib/notificationTypes";
 import { multiServerHistoryStore } from "./components/multiserver/stores/multiServerHistoryStore";
 import { MultiServerApi } from "./components/multiserver/services/multiServerApi";
-=======
->>>>>>> 616d9fac
-
 import { Tabs, TabsContent, TabsList, TabsTrigger } from "@/components/ui/tabs";
 import { Button } from "@/components/ui/button";
 import {
@@ -853,7 +849,6 @@
     setLogLevel(level);
   };
 
-<<<<<<< HEAD
   const clearStdErrNotifications = () => {
     setStdErrNotifications([]);
   };
@@ -1068,8 +1063,6 @@
     (currentServerConnection?.loggingSupported === true ||
       connectionData?.loggingSupported === true);
 
-=======
->>>>>>> 616d9fac
   const AuthDebuggerWrapper = () => (
     <TabsContent value="auth">
       <AuthDebugger
@@ -1114,7 +1107,6 @@
         }}
         className="bg-card border-r border-border flex flex-col h-full relative"
       >
-<<<<<<< HEAD
         {config && (
           <Sidebar
             connectionStatus={connectionStatus}
@@ -1161,7 +1153,7 @@
             }
           />
         )}
-=======
+        
         <Sidebar
           connectionStatus={connectionStatus}
           transportType={transportType}
@@ -1190,7 +1182,7 @@
           sendLogLevelRequest={sendLogLevelRequest}
           loggingSupported={!!serverCapabilities?.logging || false}
         />
->>>>>>> 616d9fac
+        
         <div
           onMouseDown={handleSidebarDragStart}
           style={{
