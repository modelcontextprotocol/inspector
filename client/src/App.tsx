--- conflicted
+++ resolved
@@ -175,14 +175,11 @@
 
       // Create or update the agent with the new server config
       if (!connectionState.mcpAgent) {
-<<<<<<< HEAD
         console.log("🆕 Creating agent with server config...");
-=======
         addClientLog(
           `🆕 Creating agent with server config (no auto-connect) ${name} ${JSON.stringify(serverConfig)}`,
           "info",
         );
->>>>>>> f60ccab8
         try {
           // Include ALL server configs (existing + new) when creating the agent
           const allServerConfigs = {
