--- conflicted
+++ resolved
@@ -122,7 +122,7 @@
     serverCapabilities,
     mcpClient,
     requestHistory,
-    makeRequest: makeConnectionRequest,
+    makeRequest,
     sendNotification,
     handleCompletion,
     completionsSupported,
@@ -249,10 +249,6 @@
 
   const clearError = (tabKey: keyof typeof errors) => {
     setErrors((prev) => ({ ...prev, [tabKey]: null }));
-<<<<<<< HEAD
-  };
-
-=======
   };
 
   // Add sampling handlers
@@ -272,14 +268,15 @@
     }
   };
 
-  // Add wrapper function for makeConnectionRequest to handle tab error management
-  const makeRequest = async <T extends z.ZodType>(
+  // Properly wrap makeRequest to handle tab error management
+  const makeRequestWrapper = async <T extends z.ZodType>(
     request: ClientRequest,
     schema: T,
     tabKey?: keyof typeof errors,
   ): Promise<z.output<T>> => {
     try {
-      const response = await makeConnectionRequest(request, schema);
+      // Pass an options object instead of directly passing tabKey
+      const response = await makeRequest(request, schema);
       if (tabKey !== undefined) {
         clearError(tabKey);
       }
@@ -296,9 +293,8 @@
     }
   };
 
->>>>>>> 80ac2364
   const listResources = async () => {
-    const response = await makeConnectionRequest(
+    const response = await makeRequestWrapper(
       {
         method: "resources/list" as const,
         params: nextResourceCursor ? { cursor: nextResourceCursor } : {},
@@ -311,7 +307,7 @@
   };
 
   const listResourceTemplates = async () => {
-    const response = await makeConnectionRequest(
+    const response = await makeRequestWrapper(
       {
         method: "resources/templates/list" as const,
         params: nextResourceTemplateCursor ? { cursor: nextResourceTemplateCursor } : {},
@@ -324,7 +320,7 @@
   };
 
   const readResource = async (uri: string) => {
-    const response = await makeConnectionRequest(
+    const response = await makeRequestWrapper(
       {
         method: "resources/read" as const,
         params: { uri },
@@ -337,7 +333,7 @@
 
   const subscribeToResource = async (uri: string) => {
     if (!resourceSubscriptions.has(uri)) {
-      await makeConnectionRequest(
+      await makeRequestWrapper(
         {
           method: "resources/subscribe" as const,
           params: { uri },
@@ -353,7 +349,7 @@
 
   const unsubscribeFromResource = async (uri: string) => {
     if (resourceSubscriptions.has(uri)) {
-      await makeConnectionRequest(
+      await makeRequestWrapper(
         {
           method: "resources/unsubscribe" as const,
           params: { uri },
@@ -368,7 +364,7 @@
   };
 
   const listPrompts = async () => {
-    const response = await makeConnectionRequest(
+    const response = await makeRequestWrapper(
       {
         method: "prompts/list" as const,
         params: nextPromptCursor ? { cursor: nextPromptCursor } : {},
@@ -381,7 +377,7 @@
   };
 
   const getPrompt = async (name: string, args: Record<string, string> = {}) => {
-    const response = await makeConnectionRequest(
+    const response = await makeRequestWrapper(
       {
         method: "prompts/get" as const,
         params: { name, arguments: args },
@@ -393,7 +389,7 @@
   };
 
   const listTools = async () => {
-    const response = await makeConnectionRequest(
+    const response = await makeRequestWrapper(
       {
         method: "tools/list" as const,
         params: nextToolCursor ? { cursor: nextToolCursor } : {},
@@ -406,7 +402,7 @@
   };
 
   const callTool = async (name: string, params: Record<string, unknown>) => {
-    const response = await makeConnectionRequest(
+    const response = await makeRequestWrapper(
       {
         method: "tools/call" as const,
         params: {
@@ -428,7 +424,7 @@
   };
 
   const sendLogLevelRequest = async (level: LoggingLevel) => {
-    await makeConnectionRequest(
+    await makeRequest(
       {
         method: "logging/setLevel" as const,
         params: { level },
@@ -633,7 +629,7 @@
                     <ConsoleTab />
                     <PingTab
                       onPingClick={() => {
-                        void makeConnectionRequest(
+                        void makeRequestWrapper(
                           {
                             method: "ping" as const,
                           },
