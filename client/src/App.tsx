import {
  ClientRequest,
  CompatibilityCallToolResult,
  CompatibilityCallToolResultSchema,
  CreateMessageResult,
  EmptyResultSchema,
  GetPromptResultSchema,
  ListPromptsResultSchema,
  ListResourcesResultSchema,
  ListResourceTemplatesResultSchema,
  ListToolsResultSchema,
  ReadResourceResultSchema,
  Resource,
  ResourceTemplate,
  Root,
  ServerNotification,
  Tool,
  LoggingLevel,
} from "@modelcontextprotocol/sdk/types.js";
import React, { Suspense, useEffect, useRef, useState } from "react";
import { useConnection } from "./lib/hooks/useConnection";
import { useDraggablePane } from "./lib/hooks/useDraggablePane";

import { StdErrNotification } from "./lib/notificationTypes";

import { Tabs, TabsList, TabsTrigger } from "@/components/ui/tabs";
import {
  Bell,
  Files,
  FolderTree,
  Hammer,
  Hash,
  MessageSquare,
  BarChart,
} from "lucide-react";

import { toast } from "react-toastify";
import { z } from "zod";
import "./App.css";
import ConsoleTab from "./components/ConsoleTab";
import HistoryAndNotifications from "./components/History";
import PingTab from "./components/PingTab";
import PromptsTab, { Prompt } from "./components/PromptsTab";
import ResourcesTab from "./components/ResourcesTab";
import RootsTab from "./components/RootsTab";
import SamplingTab, { PendingRequest } from "./components/SamplingTab";
import Sidebar from "./components/Sidebar";
import ToolsTab from "./components/ToolsTab";
import StatsTab from "./components/StatsTab";

const params = new URLSearchParams(window.location.search);
const PROXY_PORT = params.get("proxyPort") ?? "3000";
const PROXY_SERVER_URL = `http://${window.location.hostname}:${PROXY_PORT}`;

const App = () => {
<<<<<<< HEAD
  if (window.location.pathname === "/oauth/callback") {
    return <OAuthCallbackRoute />;
  }
  
  return <MainApp />;
};

const OAuthCallbackRoute = () => {
  const OAuthCallback = React.lazy(() => import("./components/OAuthCallback"));
  return (
    <Suspense fallback={<div>Loading...</div>}>
      <OAuthCallback />
    </Suspense>
  );
};

const MainApp = () => {
=======
  // Handle OAuth callback route
>>>>>>> 75537c7c
  const [resources, setResources] = useState<Resource[]>([]);
  const [resourceTemplates, setResourceTemplates] = useState<
    ResourceTemplate[]
  >([]);
  const [resourceContent, setResourceContent] = useState<string>("");
  const [prompts, setPrompts] = useState<Prompt[]>([]);
  const [promptContent, setPromptContent] = useState<string>("");
  const [tools, setTools] = useState<Tool[]>([]);
  const [toolResult, setToolResult] =
    useState<CompatibilityCallToolResult | null>(null);
  const [errors, setErrors] = useState<Record<string, string | null>>({
    resources: null,
    prompts: null,
    tools: null,
  });
  const [command, setCommand] = useState<string>(() => {
    return localStorage.getItem("lastCommand") || "mcp-server-everything";
  });
  const [args, setArgs] = useState<string>(() => {
    return localStorage.getItem("lastArgs") || "";
  });

  const [sseUrl, setSseUrl] = useState<string>(() => {
    return localStorage.getItem("lastSseUrl") || "http://localhost:3001/sse";
  });
  const [transportType, setTransportType] = useState<"stdio" | "sse" | "streamableHttp">(() => {
    return (
      (localStorage.getItem("lastTransportType") as "stdio" | "sse" | "streamableHttp") || "stdio"
    );
  });
  const [logLevel, setLogLevel] = useState<LoggingLevel>("debug");
  const [notifications, setNotifications] = useState<ServerNotification[]>([]);
  const [stdErrNotifications, setStdErrNotifications] = useState<
    StdErrNotification[]
  >([]);
  const [roots, setRoots] = useState<Root[]>([]);
  const [env, setEnv] = useState<Record<string, string>>({});
  const [bearerToken, setBearerToken] = useState<string>(() => {
    return localStorage.getItem("lastBearerToken") || "";
  });
  const [directConnection, setDirectConnection] = useState<boolean>(() => {
    return localStorage.getItem("lastDirectConnection") === "true" || false;
  });

  const [pendingSampleRequests, setPendingSampleRequests] = useState<
    Array<
      PendingRequest & {
        resolve: (result: CreateMessageResult) => void;
        reject: (error: Error) => void;
      }
    >
  >([]);
  const nextRequestId = useRef(0);
  const rootsRef = useRef<Root[]>([]);

  const [selectedResource, setSelectedResource] = useState<Resource | null>(
    null,
  );
  const [resourceSubscriptions, setResourceSubscriptions] = useState<
    Set<string>
  >(new Set<string>());

  const [selectedPrompt, setSelectedPrompt] = useState<Prompt | null>(null);
  const [selectedTool, setSelectedTool] = useState<Tool | null>(null);
  const [nextResourceCursor, setNextResourceCursor] = useState<
    string | undefined
  >();
  const [nextResourceTemplateCursor, setNextResourceTemplateCursor] = useState<
    string | undefined
  >();
  const [nextPromptCursor, setNextPromptCursor] = useState<
    string | undefined
  >();
  const [nextToolCursor, setNextToolCursor] = useState<string | undefined>();
  const progressTokenRef = useRef(0);

  const { height: historyPaneHeight, handleDragStart } = useDraggablePane(300);

  const {
    connectionStatus,
    serverCapabilities,
    mcpClient,
    requestHistory,
    makeRequest: makeConnectionRequest,
    sendNotification,
    handleCompletion,
    completionsSupported,
    connect: connectMcpServer,
  } = useConnection({
    transportType,
    command,
    args,
    sseUrl,
    env,
    bearerToken,
    directConnection,
    proxyServerUrl: PROXY_SERVER_URL,
    onNotification: (notification) => {
      setNotifications((prev) => [...prev, notification as ServerNotification]);
    },
    onStdErrNotification: (notification) => {
      setStdErrNotifications((prev) => [
        ...prev,
        notification as StdErrNotification,
      ]);
    },
    onPendingRequest: (request, resolve, reject) => {
      setPendingSampleRequests((prev) => [
        ...prev,
        {
          id: nextRequestId.current++,
          request: request as unknown,
          resolve: resolve as (result: CreateMessageResult) => void,
          reject: reject as (error: Error) => void
        } as PendingRequest & {
          resolve: (result: CreateMessageResult) => void;
          reject: (error: Error) => void;
        },
      ]);
    },
    getRoots: () => rootsRef.current,
  });

  useEffect(() => {
    localStorage.setItem("lastCommand", command);
  }, [command]);

  useEffect(() => {
    localStorage.setItem("lastArgs", args);
  }, [args]);

  useEffect(() => {
    localStorage.setItem("lastSseUrl", sseUrl);
  }, [sseUrl]);

  useEffect(() => {
    localStorage.setItem("lastTransportType", transportType);
  }, [transportType]);

  useEffect(() => {
    localStorage.setItem("lastBearerToken", bearerToken);
  }, [bearerToken]);

  useEffect(() => {
    localStorage.setItem("lastDirectConnection", directConnection.toString());
  }, [directConnection]);

  useEffect(() => {
    const serverUrl = params.get("serverUrl");
    if (serverUrl) {
      setSseUrl(serverUrl);
      setTransportType("sse");
      const newUrl = new URL(window.location.href);
      newUrl.searchParams.delete("serverUrl");
      window.history.replaceState({}, "", newUrl.toString());
      toast.success("Successfully authenticated with OAuth");
      connectMcpServer();
    }
  }, [connectMcpServer]);

  useEffect(() => {
    fetch(`${PROXY_SERVER_URL}/config`)
      .then((response) => response.json())
      .then((data) => {
        setEnv(data.defaultEnvironment || {});
        if (data.defaultCommand) {
          setCommand(data.defaultCommand);
        }
        if (data.defaultArgs) {
          setArgs(data.defaultArgs);
        }
      })
      .catch((error) => {
        console.error("Error fetching default environment:", error);
        // Set default empty environment to prevent UI blocking
        setEnv({});
      });
  }, []);

  useEffect(() => {
    rootsRef.current = roots;
  }, [roots]);

  useEffect(() => {
    console.log(`[App] Connection status changed to: ${connectionStatus}`);
    console.log(`[App] Connection details - status: ${connectionStatus}, serverCapabilities: ${!!serverCapabilities}, mcpClient: ${!!mcpClient}`);
    
    if (connectionStatus === "connected" && mcpClient && !serverCapabilities) {
      console.log("[App] Connection is established, but missing capabilities");
      try {
        // Only log capabilities here, don't attempt to set them 
        // as we don't have the setter in this component
        const caps = mcpClient.getServerCapabilities();
        console.log("[App] Retrieved capabilities directly:", caps);
      } catch (e) {
        console.error("[App] Error retrieving capabilities:", e);
      }
    }
  }, [connectionStatus, serverCapabilities, mcpClient]);

  useEffect(() => {
    if (!window.location.hash) {
      window.location.hash = "resources";
    }
  }, []);

  const handleApproveSampling = (id: number, result: CreateMessageResult) => {
    setPendingSampleRequests((prev) => {
      const request = prev.find((r) => r.id === id);
      request?.resolve(result);
      return prev.filter((r) => r.id !== id);
    });
  };

  const handleRejectSampling = (id: number) => {
    setPendingSampleRequests((prev) => {
      const request = prev.find((r) => r.id === id);
      request?.reject(new Error("Sampling request rejected"));
      return prev.filter((r) => r.id !== id);
    });
  };

  const clearError = (tabKey: keyof typeof errors) => {
    setErrors((prev) => ({ ...prev, [tabKey]: null }));
  };

  const makeRequest = async <T extends z.ZodType>(
    request: ClientRequest,
    schema: T,
    tabKey?: keyof typeof errors,
  ) => {
    try {
      const response = await makeConnectionRequest(request, schema);
      if (tabKey !== undefined) {
        clearError(tabKey);
      }
      return response;
    } catch (e) {
      const errorString = (e as Error).message ?? String(e);
      if (tabKey !== undefined) {
        setErrors((prev) => ({
          ...prev,
          [tabKey]: errorString,
        }));
      }
      throw e;
    }
  };

  const listResources = async () => {
    const response = await makeRequest(
      {
        method: "resources/list" as const,
        params: nextResourceCursor ? { cursor: nextResourceCursor } : {},
      },
      ListResourcesResultSchema,
      "resources",
    );
    setResources(resources.concat(response.resources ?? []));
    setNextResourceCursor(response.nextCursor);
  };

  const listResourceTemplates = async () => {
    const response = await makeRequest(
      {
        method: "resources/templates/list" as const,
        params: nextResourceTemplateCursor
          ? { cursor: nextResourceTemplateCursor }
          : {},
      },
      ListResourceTemplatesResultSchema,
      "resources",
    );
    setResourceTemplates(
      resourceTemplates.concat(response.resourceTemplates ?? []),
    );
    setNextResourceTemplateCursor(response.nextCursor);
  };

  const readResource = async (uri: string) => {
    const response = await makeRequest(
      {
        method: "resources/read" as const,
        params: { uri },
      },
      ReadResourceResultSchema,
      "resources",
    );
    setResourceContent(JSON.stringify(response, null, 2));
  };

  const subscribeToResource = async (uri: string) => {
    if (!resourceSubscriptions.has(uri)) {
      await makeRequest(
        {
          method: "resources/subscribe" as const,
          params: { uri },
        },
        z.object({}),
        "resources",
      );
      const clone = new Set(resourceSubscriptions);
      clone.add(uri);
      setResourceSubscriptions(clone);
    }
  };

  const unsubscribeFromResource = async (uri: string) => {
    if (resourceSubscriptions.has(uri)) {
      await makeRequest(
        {
          method: "resources/unsubscribe" as const,
          params: { uri },
        },
        z.object({}),
        "resources",
      );
      const clone = new Set(resourceSubscriptions);
      clone.delete(uri);
      setResourceSubscriptions(clone);
    }
  };

  const listPrompts = async () => {
    const response = await makeRequest(
      {
        method: "prompts/list" as const,
        params: nextPromptCursor ? { cursor: nextPromptCursor } : {},
      },
      ListPromptsResultSchema,
      "prompts",
    );
    setPrompts(response.prompts);
    setNextPromptCursor(response.nextCursor);
  };

  const getPrompt = async (name: string, args: Record<string, string> = {}) => {
    const response = await makeRequest(
      {
        method: "prompts/get" as const,
        params: { name, arguments: args },
      },
      GetPromptResultSchema,
      "prompts",
    );
    setPromptContent(JSON.stringify(response, null, 2));
  };

  const listTools = async () => {
    const response = await makeRequest(
      {
        method: "tools/list" as const,
        params: nextToolCursor ? { cursor: nextToolCursor } : {},
      },
      ListToolsResultSchema,
      "tools",
    );
    setTools(response.tools);
    setNextToolCursor(response.nextCursor);
  };

  const callTool = async (name: string, params: Record<string, unknown>) => {
    const response = await makeRequest(
      {
        method: "tools/call" as const,
        params: {
          name,
          arguments: params,
          _meta: {
            progressToken: progressTokenRef.current++,
          },
        },
      },
      CompatibilityCallToolResultSchema,
      "tools",
    );
    setToolResult(response);
  };

  const handleRootsChange = async () => {
    await sendNotification({ method: "notifications/roots/list_changed" });
  };

  const sendLogLevelRequest = async (level: LoggingLevel) => {
    await makeRequest(
      {
        method: "logging/setLevel" as const,
        params: { level },
      },
      z.object({}),
    );
    setLogLevel(level);
  };

<<<<<<< HEAD
  const handleApproveSampling = (id: number, result: CreateMessageResult) => {
    setPendingSampleRequests((prev) => {
      const request = prev.find((r) => r.id === id);
      request?.resolve(result);
      return prev.filter((r) => r.id !== id);
    });
  };

  const handleRejectSampling = (id: number) => {
    setPendingSampleRequests((prev) => {
      const request = prev.find((r) => r.id === id);
      request?.reject(new Error("Sampling request rejected"));
      return prev.filter((r) => r.id !== id);
    });
  };
  
=======
  if (window.location.pathname === "/oauth/callback") {
    const OAuthCallback = React.lazy(
      () => import("./components/OAuthCallback"),
    );
    return (
      <Suspense fallback={<div>Loading...</div>}>
        <OAuthCallback />
      </Suspense>
    );
  }
>>>>>>> 75537c7c

  return (
    <div className="flex h-screen bg-background">
      <Sidebar
        connectionStatus={connectionStatus}
        transportType={transportType}
        setTransportType={setTransportType}
        command={command}
        setCommand={setCommand}
        args={args}
        setArgs={setArgs}
        sseUrl={sseUrl}
        setSseUrl={setSseUrl}
        env={env}
        setEnv={setEnv}
        bearerToken={bearerToken}
        setBearerToken={setBearerToken}
        directConnection={directConnection}
        setDirectConnection={setDirectConnection}
        onConnect={connectMcpServer}
        stdErrNotifications={stdErrNotifications}
        logLevel={logLevel}
        sendLogLevelRequest={sendLogLevelRequest}
        loggingSupported={!!serverCapabilities?.logging || false}
      />
      <div className="flex-1 flex flex-col overflow-hidden">
        <div className="flex-1 overflow-auto">
          {connectionStatus === "connected" && serverCapabilities ? (
            <Tabs
              defaultValue={
                Object.keys(serverCapabilities).includes(
                  window.location.hash.slice(1),
                )
                  ? window.location.hash.slice(1)
                  : serverCapabilities?.resources
                    ? "resources"
                    : serverCapabilities?.prompts
                      ? "prompts"
                      : serverCapabilities?.tools
                        ? "tools"
                        : "ping"
              }
              className="w-full p-4"
              onValueChange={(value) => (window.location.hash = value)}
            >
              <TabsList className="mb-4 p-0">
                <TabsTrigger
                  value="resources"
                  disabled={!serverCapabilities?.resources}
                >
                  <Files className="w-4 h-4 mr-2" />
                  Resources
                </TabsTrigger>
                <TabsTrigger
                  value="prompts"
                  disabled={!serverCapabilities?.prompts}
                >
                  <MessageSquare className="w-4 h-4 mr-2" />
                  Prompts
                </TabsTrigger>
                <TabsTrigger
                  value="tools"
                  disabled={!serverCapabilities?.tools}
                >
                  <Hammer className="w-4 h-4 mr-2" />
                  Tools
                </TabsTrigger>
                <TabsTrigger value="ping">
                  <Bell className="w-4 h-4 mr-2" />
                  Ping
                </TabsTrigger>
                <TabsTrigger value="sampling" className="relative">
                  <Hash className="w-4 h-4 mr-2" />
                  Sampling
                  {pendingSampleRequests.length > 0 && (
                    <span className="absolute -top-1 -right-1 bg-red-500 text-white text-xs rounded-full h-4 w-4 flex items-center justify-center">
                      {pendingSampleRequests.length}
                    </span>
                  )}
                </TabsTrigger>
                <TabsTrigger value="roots">
                  <FolderTree className="w-4 h-4 mr-2" />
                  Roots
                </TabsTrigger>
                <TabsTrigger value="stats">
                  <BarChart className="w-4 h-4 mr-2" />
                  Stats
                </TabsTrigger>
              </TabsList>

              <div className="w-full">
                {!serverCapabilities?.resources &&
                !serverCapabilities?.prompts &&
                !serverCapabilities?.tools ? (
                  <div className="flex items-center justify-center p-4">
                    <p className="text-lg text-gray-500">
                      The connected server does not support any MCP capabilities
                    </p>
                  </div>
                ) : (
                  <>
                    <ResourcesTab
                      resources={resources}
                      resourceTemplates={resourceTemplates}
                      listResources={() => {
                        clearError("resources");
                        listResources();
                      }}
                      clearResources={() => {
                        setResources([]);
                        setNextResourceCursor(undefined);
                      }}
                      listResourceTemplates={() => {
                        clearError("resources");
                        listResourceTemplates();
                      }}
                      clearResourceTemplates={() => {
                        setResourceTemplates([]);
                        setNextResourceTemplateCursor(undefined);
                      }}
                      readResource={(uri) => {
                        clearError("resources");
                        readResource(uri);
                      }}
                      selectedResource={selectedResource}
                      setSelectedResource={(resource) => {
                        clearError("resources");
                        setSelectedResource(resource);
                      }}
                      resourceSubscriptionsSupported={
                        serverCapabilities?.resources?.subscribe || false
                      }
                      resourceSubscriptions={resourceSubscriptions}
                      subscribeToResource={(uri) => {
                        clearError("resources");
                        subscribeToResource(uri);
                      }}
                      unsubscribeFromResource={(uri) => {
                        clearError("resources");
                        unsubscribeFromResource(uri);
                      }}
                      handleCompletion={handleCompletion}
                      completionsSupported={completionsSupported}
                      resourceContent={resourceContent}
                      nextCursor={nextResourceCursor}
                      nextTemplateCursor={nextResourceTemplateCursor}
                      error={errors.resources}
                    />
                    <PromptsTab
                      prompts={prompts}
                      listPrompts={() => {
                        clearError("prompts");
                        listPrompts();
                      }}
                      clearPrompts={() => {
                        setPrompts([]);
                        setNextPromptCursor(undefined);
                      }}
                      getPrompt={(name, args) => {
                        clearError("prompts");
                        getPrompt(name, args);
                      }}
                      selectedPrompt={selectedPrompt}
                      setSelectedPrompt={(prompt) => {
                        clearError("prompts");
                        setSelectedPrompt(prompt);
                      }}
                      handleCompletion={handleCompletion}
                      completionsSupported={completionsSupported}
                      promptContent={promptContent}
                      nextCursor={nextPromptCursor}
                      error={errors.prompts}
                    />
                    <ToolsTab
                      tools={tools}
                      listTools={() => {
                        clearError("tools");
                        listTools();
                      }}
                      clearTools={() => {
                        setTools([]);
                        setNextToolCursor(undefined);
                      }}
                      callTool={(name, params) => {
                        clearError("tools");
                        callTool(name, params);
                      }}
                      selectedTool={selectedTool}
                      setSelectedTool={(tool) => {
                        clearError("tools");
                        setSelectedTool(tool);
                        setToolResult(null);
                      }}
                      toolResult={toolResult}
                      nextCursor={nextToolCursor}
                      error={errors.tools}
                    />
                    <ConsoleTab />
                    <PingTab
                      onPingClick={() => {
                        void makeRequest(
                          {
                            method: "ping" as const,
                          },
                          EmptyResultSchema,
                        );
                      }}
                    />
                    <SamplingTab
                      pendingRequests={pendingSampleRequests}
                      onApprove={handleApproveSampling}
                      onReject={handleRejectSampling}
                    />
                    <RootsTab
                      roots={roots}
                      setRoots={setRoots}
                      onRootsChange={handleRootsChange}
                    />
                    <StatsTab mcpClient={mcpClient} />
                  </>
                )}
              </div>
            </Tabs>
          ) : connectionStatus === "connected" && mcpClient ? (
            <div className="flex flex-col items-center justify-center h-full gap-4">
              <p className="text-lg text-gray-500">
                Connected to MCP server but waiting for capabilities...
              </p>
              <button 
                className="px-4 py-2 bg-blue-500 text-white rounded hover:bg-blue-600"
                onClick={() => {
                  // Attempt to reconnect instead of directly setting capabilities
                  toast.info("Attempting to reconnect...");
                  connectMcpServer();
                }}
              >
                Reconnect
              </button>
            </div>
          ) : (
            <div className="flex items-center justify-center h-full">
              <p className="text-lg text-gray-500">
                Connect to an MCP server to start inspecting
              </p>
            </div>
          )}
        </div>
        <div
          className="relative border-t border-border"
          style={{
            height: `${historyPaneHeight}px`,
          }}
        >
          <div
            className="absolute w-full h-4 -top-2 cursor-row-resize flex items-center justify-center hover:bg-accent/50"
            onMouseDown={handleDragStart}
          >
            <div className="w-8 h-1 rounded-full bg-border" />
          </div>
          <div className="h-full overflow-auto">
            <HistoryAndNotifications
              requestHistory={requestHistory}
              serverNotifications={notifications}
            />
          </div>
        </div>
      </div>
    </div>
  );
};

export default App;<|MERGE_RESOLUTION|>--- conflicted
+++ resolved
@@ -53,37 +53,14 @@
 const PROXY_SERVER_URL = `http://${window.location.hostname}:${PROXY_PORT}`;
 
 const App = () => {
-<<<<<<< HEAD
-  if (window.location.pathname === "/oauth/callback") {
-    return <OAuthCallbackRoute />;
-  }
-  
-  return <MainApp />;
-};
-
-const OAuthCallbackRoute = () => {
-  const OAuthCallback = React.lazy(() => import("./components/OAuthCallback"));
-  return (
-    <Suspense fallback={<div>Loading...</div>}>
-      <OAuthCallback />
-    </Suspense>
-  );
-};
-
-const MainApp = () => {
-=======
   // Handle OAuth callback route
->>>>>>> 75537c7c
   const [resources, setResources] = useState<Resource[]>([]);
-  const [resourceTemplates, setResourceTemplates] = useState<
-    ResourceTemplate[]
-  >([]);
+  const [resourceTemplates, setResourceTemplates] = useState<ResourceTemplate[]>([]);
   const [resourceContent, setResourceContent] = useState<string>("");
   const [prompts, setPrompts] = useState<Prompt[]>([]);
   const [promptContent, setPromptContent] = useState<string>("");
   const [tools, setTools] = useState<Tool[]>([]);
-  const [toolResult, setToolResult] =
-    useState<CompatibilityCallToolResult | null>(null);
+  const [toolResult, setToolResult] = useState<CompatibilityCallToolResult | null>(null);
   const [errors, setErrors] = useState<Record<string, string | null>>({
     resources: null,
     prompts: null,
@@ -106,9 +83,7 @@
   });
   const [logLevel, setLogLevel] = useState<LoggingLevel>("debug");
   const [notifications, setNotifications] = useState<ServerNotification[]>([]);
-  const [stdErrNotifications, setStdErrNotifications] = useState<
-    StdErrNotification[]
-  >([]);
+  const [stdErrNotifications, setStdErrNotifications] = useState<StdErrNotification[]>([]);
   const [roots, setRoots] = useState<Root[]>([]);
   const [env, setEnv] = useState<Record<string, string>>({});
   const [bearerToken, setBearerToken] = useState<string>(() => {
@@ -129,24 +104,14 @@
   const nextRequestId = useRef(0);
   const rootsRef = useRef<Root[]>([]);
 
-  const [selectedResource, setSelectedResource] = useState<Resource | null>(
-    null,
-  );
-  const [resourceSubscriptions, setResourceSubscriptions] = useState<
-    Set<string>
-  >(new Set<string>());
+  const [selectedResource, setSelectedResource] = useState<Resource | null>(null);
+  const [resourceSubscriptions, setResourceSubscriptions] = useState<Set<string>>(new Set<string>());
 
   const [selectedPrompt, setSelectedPrompt] = useState<Prompt | null>(null);
   const [selectedTool, setSelectedTool] = useState<Tool | null>(null);
-  const [nextResourceCursor, setNextResourceCursor] = useState<
-    string | undefined
-  >();
-  const [nextResourceTemplateCursor, setNextResourceTemplateCursor] = useState<
-    string | undefined
-  >();
-  const [nextPromptCursor, setNextPromptCursor] = useState<
-    string | undefined
-  >();
+  const [nextResourceCursor, setNextResourceCursor] = useState<string | undefined>();
+  const [nextResourceTemplateCursor, setNextResourceTemplateCursor] = useState<string | undefined>();
+  const [nextPromptCursor, setNextPromptCursor] = useState<string | undefined>();
   const [nextToolCursor, setNextToolCursor] = useState<string | undefined>();
   const progressTokenRef = useRef(0);
 
@@ -259,8 +224,10 @@
 
   useEffect(() => {
     console.log(`[App] Connection status changed to: ${connectionStatus}`);
-    console.log(`[App] Connection details - status: ${connectionStatus}, serverCapabilities: ${!!serverCapabilities}, mcpClient: ${!!mcpClient}`);
-    
+    console.log(
+      `[App] Connection details - status: ${connectionStatus}, serverCapabilities: ${!!serverCapabilities}, mcpClient: ${!!mcpClient}`
+    );
+
     if (connectionStatus === "connected" && mcpClient && !serverCapabilities) {
       console.log("[App] Connection is established, but missing capabilities");
       try {
@@ -280,100 +247,57 @@
     }
   }, []);
 
-  const handleApproveSampling = (id: number, result: CreateMessageResult) => {
-    setPendingSampleRequests((prev) => {
-      const request = prev.find((r) => r.id === id);
-      request?.resolve(result);
-      return prev.filter((r) => r.id !== id);
-    });
-  };
-
-  const handleRejectSampling = (id: number) => {
-    setPendingSampleRequests((prev) => {
-      const request = prev.find((r) => r.id === id);
-      request?.reject(new Error("Sampling request rejected"));
-      return prev.filter((r) => r.id !== id);
-    });
-  };
-
   const clearError = (tabKey: keyof typeof errors) => {
     setErrors((prev) => ({ ...prev, [tabKey]: null }));
   };
 
-  const makeRequest = async <T extends z.ZodType>(
-    request: ClientRequest,
-    schema: T,
-    tabKey?: keyof typeof errors,
-  ) => {
-    try {
-      const response = await makeConnectionRequest(request, schema);
-      if (tabKey !== undefined) {
-        clearError(tabKey);
-      }
-      return response;
-    } catch (e) {
-      const errorString = (e as Error).message ?? String(e);
-      if (tabKey !== undefined) {
-        setErrors((prev) => ({
-          ...prev,
-          [tabKey]: errorString,
-        }));
-      }
-      throw e;
-    }
-  };
-
   const listResources = async () => {
-    const response = await makeRequest(
+    const response = await makeConnectionRequest(
       {
         method: "resources/list" as const,
         params: nextResourceCursor ? { cursor: nextResourceCursor } : {},
       },
       ListResourcesResultSchema,
-      "resources",
+      "resources"
     );
     setResources(resources.concat(response.resources ?? []));
     setNextResourceCursor(response.nextCursor);
   };
 
   const listResourceTemplates = async () => {
-    const response = await makeRequest(
+    const response = await makeConnectionRequest(
       {
         method: "resources/templates/list" as const,
-        params: nextResourceTemplateCursor
-          ? { cursor: nextResourceTemplateCursor }
-          : {},
+        params: nextResourceTemplateCursor ? { cursor: nextResourceTemplateCursor } : {},
       },
       ListResourceTemplatesResultSchema,
-      "resources",
-    );
-    setResourceTemplates(
-      resourceTemplates.concat(response.resourceTemplates ?? []),
-    );
+      "resources"
+    );
+    setResourceTemplates(resourceTemplates.concat(response.resourceTemplates ?? []));
     setNextResourceTemplateCursor(response.nextCursor);
   };
 
   const readResource = async (uri: string) => {
-    const response = await makeRequest(
+    const response = await makeConnectionRequest(
       {
         method: "resources/read" as const,
         params: { uri },
       },
       ReadResourceResultSchema,
-      "resources",
+      "resources"
     );
     setResourceContent(JSON.stringify(response, null, 2));
   };
 
   const subscribeToResource = async (uri: string) => {
     if (!resourceSubscriptions.has(uri)) {
-      await makeRequest(
+      await makeConnectionRequest(
         {
           method: "resources/subscribe" as const,
           params: { uri },
         },
         z.object({}),
-        "resources",
+        "resources"
       );
       const clone = new Set(resourceSubscriptions);
       clone.add(uri);
@@ -383,13 +307,13 @@
 
   const unsubscribeFromResource = async (uri: string) => {
     if (resourceSubscriptions.has(uri)) {
-      await makeRequest(
+      await makeConnectionRequest(
         {
           method: "resources/unsubscribe" as const,
           params: { uri },
         },
         z.object({}),
-        "resources",
+        "resources"
       );
       const clone = new Set(resourceSubscriptions);
       clone.delete(uri);
@@ -398,45 +322,45 @@
   };
 
   const listPrompts = async () => {
-    const response = await makeRequest(
+    const response = await makeConnectionRequest(
       {
         method: "prompts/list" as const,
         params: nextPromptCursor ? { cursor: nextPromptCursor } : {},
       },
       ListPromptsResultSchema,
-      "prompts",
+      "prompts"
     );
     setPrompts(response.prompts);
     setNextPromptCursor(response.nextCursor);
   };
 
   const getPrompt = async (name: string, args: Record<string, string> = {}) => {
-    const response = await makeRequest(
+    const response = await makeConnectionRequest(
       {
         method: "prompts/get" as const,
         params: { name, arguments: args },
       },
       GetPromptResultSchema,
-      "prompts",
+      "prompts"
     );
     setPromptContent(JSON.stringify(response, null, 2));
   };
 
   const listTools = async () => {
-    const response = await makeRequest(
+    const response = await makeConnectionRequest(
       {
         method: "tools/list" as const,
         params: nextToolCursor ? { cursor: nextToolCursor } : {},
       },
       ListToolsResultSchema,
-      "tools",
+      "tools"
     );
     setTools(response.tools);
     setNextToolCursor(response.nextCursor);
   };
 
   const callTool = async (name: string, params: Record<string, unknown>) => {
-    const response = await makeRequest(
+    const response = await makeConnectionRequest(
       {
         method: "tools/call" as const,
         params: {
@@ -448,7 +372,7 @@
         },
       },
       CompatibilityCallToolResultSchema,
-      "tools",
+      "tools"
     );
     setToolResult(response);
   };
@@ -458,7 +382,7 @@
   };
 
   const sendLogLevelRequest = async (level: LoggingLevel) => {
-    await makeRequest(
+    await makeConnectionRequest(
       {
         method: "logging/setLevel" as const,
         params: { level },
@@ -468,35 +392,14 @@
     setLogLevel(level);
   };
 
-<<<<<<< HEAD
-  const handleApproveSampling = (id: number, result: CreateMessageResult) => {
-    setPendingSampleRequests((prev) => {
-      const request = prev.find((r) => r.id === id);
-      request?.resolve(result);
-      return prev.filter((r) => r.id !== id);
-    });
-  };
-
-  const handleRejectSampling = (id: number) => {
-    setPendingSampleRequests((prev) => {
-      const request = prev.find((r) => r.id === id);
-      request?.reject(new Error("Sampling request rejected"));
-      return prev.filter((r) => r.id !== id);
-    });
-  };
-  
-=======
   if (window.location.pathname === "/oauth/callback") {
-    const OAuthCallback = React.lazy(
-      () => import("./components/OAuthCallback"),
-    );
+    const OAuthCallback = React.lazy(() => import("./components/OAuthCallback"));
     return (
       <Suspense fallback={<div>Loading...</div>}>
         <OAuthCallback />
       </Suspense>
     );
   }
->>>>>>> 75537c7c
 
   return (
     <div className="flex h-screen bg-background">
@@ -527,9 +430,7 @@
           {connectionStatus === "connected" && serverCapabilities ? (
             <Tabs
               defaultValue={
-                Object.keys(serverCapabilities).includes(
-                  window.location.hash.slice(1),
-                )
+                Object.keys(serverCapabilities).includes(window.location.hash.slice(1))
                   ? window.location.hash.slice(1)
                   : serverCapabilities?.resources
                     ? "resources"
@@ -543,24 +444,15 @@
               onValueChange={(value) => (window.location.hash = value)}
             >
               <TabsList className="mb-4 p-0">
-                <TabsTrigger
-                  value="resources"
-                  disabled={!serverCapabilities?.resources}
-                >
+                <TabsTrigger value="resources" disabled={!serverCapabilities?.resources}>
                   <Files className="w-4 h-4 mr-2" />
                   Resources
                 </TabsTrigger>
-                <TabsTrigger
-                  value="prompts"
-                  disabled={!serverCapabilities?.prompts}
-                >
+                <TabsTrigger value="prompts" disabled={!serverCapabilities?.prompts}>
                   <MessageSquare className="w-4 h-4 mr-2" />
                   Prompts
                 </TabsTrigger>
-                <TabsTrigger
-                  value="tools"
-                  disabled={!serverCapabilities?.tools}
-                >
+                <TabsTrigger value="tools" disabled={!serverCapabilities?.tools}>
                   <Hammer className="w-4 h-4 mr-2" />
                   Tools
                 </TabsTrigger>
@@ -626,9 +518,7 @@
                         clearError("resources");
                         setSelectedResource(resource);
                       }}
-                      resourceSubscriptionsSupported={
-                        serverCapabilities?.resources?.subscribe || false
-                      }
+                      resourceSubscriptionsSupported={serverCapabilities?.resources?.subscribe || false}
                       resourceSubscriptions={resourceSubscriptions}
                       subscribeToResource={(uri) => {
                         clearError("resources");
@@ -697,11 +587,11 @@
                     <ConsoleTab />
                     <PingTab
                       onPingClick={() => {
-                        void makeRequest(
+                        void makeConnectionRequest(
                           {
                             method: "ping" as const,
                           },
-                          EmptyResultSchema,
+                          EmptyResultSchema
                         );
                       }}
                     />
