import {
  ClientRequest,
  CompatibilityCallToolResult,
  CompatibilityCallToolResultSchema,
  CreateMessageResult,
  EmptyResultSchema,
  GetPromptResultSchema,
  ListPromptsResultSchema,
  ListResourcesResultSchema,
  ListResourceTemplatesResultSchema,
  ListToolsResultSchema,
  ReadResourceResultSchema,
  Resource,
  ResourceTemplate,
  Root,
  ServerNotification,
  Tool,
  LoggingLevel,
} from "@modelcontextprotocol/sdk/types.js";
import React, {
  Suspense,
  useCallback,
  useEffect,
  useRef,
  useState,
} from "react";
import { useConnection } from "./lib/hooks/useConnection";
import { useDraggablePane } from "./lib/hooks/useDraggablePane";
import { StdErrNotification } from "./lib/notificationTypes";

import { Tabs, TabsList, TabsTrigger } from "@/components/ui/tabs";
import {
  Bell,
  Files,
  FolderTree,
  Hammer,
  Hash,
  MessageSquare,
} from "lucide-react";

import { z } from "zod";
import "./App.css";
import ConsoleTab from "./components/ConsoleTab";
import HistoryAndNotifications from "./components/History";
import PingTab from "./components/PingTab";
import PromptsTab, { Prompt } from "./components/PromptsTab";
import ResourcesTab from "./components/ResourcesTab";
import RootsTab from "./components/RootsTab";
import SamplingTab, { PendingRequest } from "./components/SamplingTab";
import Sidebar from "./components/Sidebar";
import ToolsTab from "./components/ToolsTab";
import { DEFAULT_INSPECTOR_CONFIG } from "./lib/constants";
import { InspectorConfig } from "./lib/configurationTypes";
<<<<<<< HEAD
import { getMCPServerRequestTimeout } from "./utils/configUtils";
import { useToast } from "@/hooks/use-toast";
=======
import { getMCPProxyAddress } from "./utils/configUtils";
>>>>>>> 6ab7ac3e

const CONFIG_LOCAL_STORAGE_KEY = "inspectorConfig_v1";

const App = () => {
  const [resources, setResources] = useState<Resource[]>([]);
  const [resourceTemplates, setResourceTemplates] = useState<
    ResourceTemplate[]
  >([]);
  const [resourceContent, setResourceContent] = useState<string>("");
  const [prompts, setPrompts] = useState<Prompt[]>([]);
  const [promptContent, setPromptContent] = useState<string>("");
  const [tools, setTools] = useState<Tool[]>([]);
  const [toolResult, setToolResult] =
    useState<CompatibilityCallToolResult | null>(null);
  const [errors, setErrors] = useState<Record<string, string | null>>({
    resources: null,
    prompts: null,
    tools: null,
  });
  const [command, setCommand] = useState<string>(() => {
    return localStorage.getItem("lastCommand") || "mcp-server-everything";
  });
  const [args, setArgs] = useState<string>(() => {
    return localStorage.getItem("lastArgs") || "";
  });

  const [sseUrl, setSseUrl] = useState<string>(() => {
    return localStorage.getItem("lastSseUrl") || "http://localhost:3001/sse";
  });
  const [transportType, setTransportType] = useState<
    "stdio" | "sse" | "streamable-http"
  >(() => {
    return (
      (localStorage.getItem("lastTransportType") as
        | "stdio"
        | "sse"
        | "streamable-http") || "stdio"
    );
  });
  const [logLevel, setLogLevel] = useState<LoggingLevel>("debug");
  const [notifications, setNotifications] = useState<ServerNotification[]>([]);
  const [stdErrNotifications, setStdErrNotifications] = useState<
    StdErrNotification[]
  >([]);
  const [roots, setRoots] = useState<Root[]>([]);
  const [env, setEnv] = useState<Record<string, string>>({});

  const [config, setConfig] = useState<InspectorConfig>(() => {
    const savedConfig = localStorage.getItem(CONFIG_LOCAL_STORAGE_KEY);
<<<<<<< HEAD
    let configFromStorage = savedConfig
      ? ({
          ...DEFAULT_INSPECTOR_CONFIG,
          ...JSON.parse(savedConfig),
        } as InspectorConfig)
      : DEFAULT_INSPECTOR_CONFIG;

    return configFromStorage;
=======
    if (savedConfig) {
      // merge default config with saved config
      const mergedConfig = {
        ...DEFAULT_INSPECTOR_CONFIG,
        ...JSON.parse(savedConfig),
      } as InspectorConfig;

      // update description of keys to match the new description (in case of any updates to the default config description)
      Object.entries(mergedConfig).forEach(([key, value]) => {
        mergedConfig[key as keyof InspectorConfig] = {
          ...value,
          label: DEFAULT_INSPECTOR_CONFIG[key as keyof InspectorConfig].label,
        };
      });

      return mergedConfig;
    }
    return DEFAULT_INSPECTOR_CONFIG;
>>>>>>> 6ab7ac3e
  });
  const [bearerToken, setBearerToken] = useState<string>(() => {
    return localStorage.getItem("lastBearerToken") || "";
  });

  const [headerName, setHeaderName] = useState<string>(() => {
    return localStorage.getItem("lastHeaderName") || "";
  });

  const [pendingSampleRequests, setPendingSampleRequests] = useState<
    Array<
      PendingRequest & {
        resolve: (result: CreateMessageResult) => void;
        reject: (error: Error) => void;
      }
    >
  >([]);
  const nextRequestId = useRef(0);
  const rootsRef = useRef<Root[]>([]);

  const [selectedResource, setSelectedResource] = useState<Resource | null>(
    null,
  );
  const [resourceSubscriptions, setResourceSubscriptions] = useState<
    Set<string>
  >(new Set<string>());

  const [selectedPrompt, setSelectedPrompt] = useState<Prompt | null>(null);
  const [selectedTool, setSelectedTool] = useState<Tool | null>(null);
  const [nextResourceCursor, setNextResourceCursor] = useState<
    string | undefined
  >();
  const [nextResourceTemplateCursor, setNextResourceTemplateCursor] = useState<
    string | undefined
  >();
  const [nextPromptCursor, setNextPromptCursor] = useState<
    string | undefined
  >();
  const [nextToolCursor, setNextToolCursor] = useState<string | undefined>();
  const progressTokenRef = useRef(0);

  const { height: historyPaneHeight, handleDragStart } = useDraggablePane(300);

  const {
    connectionStatus,
    serverCapabilities,
    mcpClient,
    requestHistory,
    makeRequest,
    sendNotification,
    handleCompletion,
    completionsSupported,
    connect: connectMcpServer,
    disconnect: disconnectMcpServer,
  } = useConnection({
    transportType,
    command,
    args,
    sseUrl,
    env,
    bearerToken,
<<<<<<< HEAD
    proxyServerUrl: config.MCP_PROXY_FULL_ADDRESS.value as string,
    requestTimeout: getMCPServerRequestTimeout(config),
=======
    headerName,
    config,
>>>>>>> 6ab7ac3e
    onNotification: (notification) => {
      setNotifications((prev) => [...prev, notification as ServerNotification]);
    },
    onStdErrNotification: (notification) => {
      setStdErrNotifications((prev) => [
        ...prev,
        notification as StdErrNotification,
      ]);
    },
    onPendingRequest: (request, resolve, reject) => {
      setPendingSampleRequests((prev) => [
        ...prev,
        { id: nextRequestId.current++, request, resolve, reject },
      ]);
    },
    getRoots: () => rootsRef.current,
  });

  useEffect(() => {
    localStorage.setItem("lastCommand", command);
  }, [command]);

  useEffect(() => {
    localStorage.setItem("lastArgs", args);
  }, [args]);

  useEffect(() => {
    localStorage.setItem("lastSseUrl", sseUrl);
  }, [sseUrl]);

  useEffect(() => {
    localStorage.setItem("lastTransportType", transportType);
  }, [transportType]);

  useEffect(() => {
    localStorage.setItem("lastBearerToken", bearerToken);
  }, [bearerToken]);

  useEffect(() => {
    localStorage.setItem("lastHeaderName", headerName);
  }, [headerName]);

  useEffect(() => {
    localStorage.setItem(CONFIG_LOCAL_STORAGE_KEY, JSON.stringify(config));
  }, [config]);

  // Auto-connect to previously saved serverURL after OAuth callback
  const onOAuthConnect = useCallback(
    (serverUrl: string) => {
      setSseUrl(serverUrl);
      setTransportType("sse");
      void connectMcpServer();
    },
    [connectMcpServer],
  );

  useEffect(() => {
    fetch(`/config`)
      .then((response) => response.json())
      .then((data) => {
        setEnv(data.defaultEnvironment);
        setConfig((prev) => {
          return {
            ...prev,
            ...data.config,
          };
        });
        if (data.defaultCommand) {
          setCommand(data.defaultCommand);
        }
        if (data.defaultArgs) {
          setArgs(data.defaultArgs);
        }

        if (data.defaultTransportType) {
          setTransportType(data.defaultTransportType);
          if (data.defaultTransportType === "sse") {
            setSseUrl(data.defaultCommand);
          }
        }
      })
      .catch((error) =>
        console.error("Error fetching default environment:", error),
      );
    // eslint-disable-next-line react-hooks/exhaustive-deps
  }, []);

  useEffect(() => {
    rootsRef.current = roots;
  }, [roots]);

  useEffect(() => {
    if (!window.location.hash) {
      window.location.hash = "resources";
    }
  }, []);

  const handleApproveSampling = (id: number, result: CreateMessageResult) => {
    setPendingSampleRequests((prev) => {
      const request = prev.find((r) => r.id === id);
      request?.resolve(result);
      return prev.filter((r) => r.id !== id);
    });
  };

  const handleRejectSampling = (id: number) => {
    setPendingSampleRequests((prev) => {
      const request = prev.find((r) => r.id === id);
      request?.reject(new Error("Sampling request rejected"));
      return prev.filter((r) => r.id !== id);
    });
  };

  const clearError = (tabKey: keyof typeof errors) => {
    setErrors((prev) => ({ ...prev, [tabKey]: null }));
  };

  const sendMCPRequest = async <T extends z.ZodType>(
    request: ClientRequest,
    schema: T,
    tabKey?: keyof typeof errors,
  ) => {
    try {
      const response = await makeRequest(request, schema);
      if (tabKey !== undefined) {
        clearError(tabKey);
      }
      return response;
    } catch (e) {
      const errorString = (e as Error).message ?? String(e);
      if (tabKey !== undefined) {
        setErrors((prev) => ({
          ...prev,
          [tabKey]: errorString,
        }));
      }
      throw e;
    }
  };

  const listResources = async () => {
    const response = await sendMCPRequest(
      {
        method: "resources/list" as const,
        params: nextResourceCursor ? { cursor: nextResourceCursor } : {},
      },
      ListResourcesResultSchema,
      "resources",
    );
    setResources(resources.concat(response.resources ?? []));
    setNextResourceCursor(response.nextCursor);
  };

  const listResourceTemplates = async () => {
    const response = await sendMCPRequest(
      {
        method: "resources/templates/list" as const,
        params: nextResourceTemplateCursor
          ? { cursor: nextResourceTemplateCursor }
          : {},
      },
      ListResourceTemplatesResultSchema,
      "resources",
    );
    setResourceTemplates(
      resourceTemplates.concat(response.resourceTemplates ?? []),
    );
    setNextResourceTemplateCursor(response.nextCursor);
  };

  const readResource = async (uri: string) => {
    const response = await sendMCPRequest(
      {
        method: "resources/read" as const,
        params: { uri },
      },
      ReadResourceResultSchema,
      "resources",
    );
    setResourceContent(JSON.stringify(response, null, 2));
  };

  const subscribeToResource = async (uri: string) => {
    if (!resourceSubscriptions.has(uri)) {
      await sendMCPRequest(
        {
          method: "resources/subscribe" as const,
          params: { uri },
        },
        z.object({}),
        "resources",
      );
      const clone = new Set(resourceSubscriptions);
      clone.add(uri);
      setResourceSubscriptions(clone);
    }
  };

  const unsubscribeFromResource = async (uri: string) => {
    if (resourceSubscriptions.has(uri)) {
      await sendMCPRequest(
        {
          method: "resources/unsubscribe" as const,
          params: { uri },
        },
        z.object({}),
        "resources",
      );
      const clone = new Set(resourceSubscriptions);
      clone.delete(uri);
      setResourceSubscriptions(clone);
    }
  };

  const listPrompts = async () => {
    const response = await sendMCPRequest(
      {
        method: "prompts/list" as const,
        params: nextPromptCursor ? { cursor: nextPromptCursor } : {},
      },
      ListPromptsResultSchema,
      "prompts",
    );
    setPrompts(response.prompts);
    setNextPromptCursor(response.nextCursor);
  };

  const getPrompt = async (name: string, args: Record<string, string> = {}) => {
    const response = await sendMCPRequest(
      {
        method: "prompts/get" as const,
        params: { name, arguments: args },
      },
      GetPromptResultSchema,
      "prompts",
    );
    setPromptContent(JSON.stringify(response, null, 2));
  };

  const listTools = async () => {
    const response = await sendMCPRequest(
      {
        method: "tools/list" as const,
        params: nextToolCursor ? { cursor: nextToolCursor } : {},
      },
      ListToolsResultSchema,
      "tools",
    );
    setTools(response.tools);
    setNextToolCursor(response.nextCursor);
  };

  const callTool = async (name: string, params: Record<string, unknown>) => {
    try {
      const response = await sendMCPRequest(
        {
          method: "tools/call" as const,
          params: {
            name,
            arguments: params,
            _meta: {
              progressToken: progressTokenRef.current++,
            },
          },
        },
        CompatibilityCallToolResultSchema,
        "tools",
      );
      setToolResult(response);
    } catch (e) {
      const toolResult: CompatibilityCallToolResult = {
        content: [
          {
            type: "text",
            text: (e as Error).message ?? String(e),
          },
        ],
        isError: true,
      };
      setToolResult(toolResult);
    }
  };

  const handleRootsChange = async () => {
    await sendNotification({ method: "notifications/roots/list_changed" });
  };

  const sendLogLevelRequest = async (level: LoggingLevel) => {
    await sendMCPRequest(
      {
        method: "logging/setLevel" as const,
        params: { level },
      },
      z.object({}),
    );
    setLogLevel(level);
  };

  const clearStdErrNotifications = () => {
    setStdErrNotifications([]);
  };

  if (window.location.pathname === "/oauth/callback") {
    const OAuthCallback = React.lazy(
      () => import("./components/OAuthCallback"),
    );
    return (
      <Suspense fallback={<div>Loading...</div>}>
        <OAuthCallback onConnect={onOAuthConnect} />
      </Suspense>
    );
  }

  return (
    <div className="flex h-screen bg-background">
      <Sidebar
        connectionStatus={connectionStatus}
        transportType={transportType}
        setTransportType={setTransportType}
        command={command}
        setCommand={setCommand}
        args={args}
        setArgs={setArgs}
        sseUrl={sseUrl}
        setSseUrl={setSseUrl}
        env={env}
        setEnv={setEnv}
        config={config}
        setConfig={setConfig}
        bearerToken={bearerToken}
        setBearerToken={setBearerToken}
        headerName={headerName}
        setHeaderName={setHeaderName}
        onConnect={connectMcpServer}
        onDisconnect={disconnectMcpServer}
        stdErrNotifications={stdErrNotifications}
        logLevel={logLevel}
        sendLogLevelRequest={sendLogLevelRequest}
        loggingSupported={!!serverCapabilities?.logging || false}
        clearStdErrNotifications={clearStdErrNotifications}
      />
      <div className="flex-1 flex flex-col overflow-hidden">
        <div className="flex-1 overflow-auto">
          {mcpClient ? (
            <Tabs
              defaultValue={
                Object.keys(serverCapabilities ?? {}).includes(
                  window.location.hash.slice(1),
                )
                  ? window.location.hash.slice(1)
                  : serverCapabilities?.resources
                    ? "resources"
                    : serverCapabilities?.prompts
                      ? "prompts"
                      : serverCapabilities?.tools
                        ? "tools"
                        : "ping"
              }
              className="w-full p-4"
              onValueChange={(value) => (window.location.hash = value)}
            >
              <TabsList className="mb-4 p-0">
                <TabsTrigger
                  value="resources"
                  disabled={!serverCapabilities?.resources}
                >
                  <Files className="w-4 h-4 mr-2" />
                  Resources
                </TabsTrigger>
                <TabsTrigger
                  value="prompts"
                  disabled={!serverCapabilities?.prompts}
                >
                  <MessageSquare className="w-4 h-4 mr-2" />
                  Prompts
                </TabsTrigger>
                <TabsTrigger
                  value="tools"
                  disabled={!serverCapabilities?.tools}
                >
                  <Hammer className="w-4 h-4 mr-2" />
                  Tools
                </TabsTrigger>
                <TabsTrigger value="ping">
                  <Bell className="w-4 h-4 mr-2" />
                  Ping
                </TabsTrigger>
                <TabsTrigger value="sampling" className="relative">
                  <Hash className="w-4 h-4 mr-2" />
                  Sampling
                  {pendingSampleRequests.length > 0 && (
                    <span className="absolute -top-1 -right-1 bg-red-500 text-white text-xs rounded-full h-4 w-4 flex items-center justify-center">
                      {pendingSampleRequests.length}
                    </span>
                  )}
                </TabsTrigger>
                <TabsTrigger value="roots">
                  <FolderTree className="w-4 h-4 mr-2" />
                  Roots
                </TabsTrigger>
              </TabsList>

              <div className="w-full">
                {!serverCapabilities?.resources &&
                !serverCapabilities?.prompts &&
                !serverCapabilities?.tools ? (
                  <div className="flex items-center justify-center p-4">
                    <p className="text-lg text-gray-500">
                      The connected server does not support any MCP capabilities
                    </p>
                  </div>
                ) : (
                  <>
                    <ResourcesTab
                      resources={resources}
                      resourceTemplates={resourceTemplates}
                      listResources={() => {
                        clearError("resources");
                        listResources();
                      }}
                      clearResources={() => {
                        setResources([]);
                        setNextResourceCursor(undefined);
                      }}
                      listResourceTemplates={() => {
                        clearError("resources");
                        listResourceTemplates();
                      }}
                      clearResourceTemplates={() => {
                        setResourceTemplates([]);
                        setNextResourceTemplateCursor(undefined);
                      }}
                      readResource={(uri) => {
                        clearError("resources");
                        readResource(uri);
                      }}
                      selectedResource={selectedResource}
                      setSelectedResource={(resource) => {
                        clearError("resources");
                        setSelectedResource(resource);
                      }}
                      resourceSubscriptionsSupported={
                        serverCapabilities?.resources?.subscribe || false
                      }
                      resourceSubscriptions={resourceSubscriptions}
                      subscribeToResource={(uri) => {
                        clearError("resources");
                        subscribeToResource(uri);
                      }}
                      unsubscribeFromResource={(uri) => {
                        clearError("resources");
                        unsubscribeFromResource(uri);
                      }}
                      handleCompletion={handleCompletion}
                      completionsSupported={completionsSupported}
                      resourceContent={resourceContent}
                      nextCursor={nextResourceCursor}
                      nextTemplateCursor={nextResourceTemplateCursor}
                      error={errors.resources}
                    />
                    <PromptsTab
                      prompts={prompts}
                      listPrompts={() => {
                        clearError("prompts");
                        listPrompts();
                      }}
                      clearPrompts={() => {
                        setPrompts([]);
                        setNextPromptCursor(undefined);
                      }}
                      getPrompt={(name, args) => {
                        clearError("prompts");
                        getPrompt(name, args);
                      }}
                      selectedPrompt={selectedPrompt}
                      setSelectedPrompt={(prompt) => {
                        clearError("prompts");
                        setSelectedPrompt(prompt);
                      }}
                      handleCompletion={handleCompletion}
                      completionsSupported={completionsSupported}
                      promptContent={promptContent}
                      nextCursor={nextPromptCursor}
                      error={errors.prompts}
                    />
                    <ToolsTab
                      tools={tools}
                      listTools={() => {
                        clearError("tools");
                        listTools();
                      }}
                      clearTools={() => {
                        setTools([]);
                        setNextToolCursor(undefined);
                      }}
                      callTool={async (name, params) => {
                        clearError("tools");
                        setToolResult(null);
                        await callTool(name, params);
                      }}
                      selectedTool={selectedTool}
                      setSelectedTool={(tool) => {
                        clearError("tools");
                        setSelectedTool(tool);
                        setToolResult(null);
                      }}
                      toolResult={toolResult}
                      nextCursor={nextToolCursor}
                      error={errors.tools}
                    />
                    <ConsoleTab />
                    <PingTab
                      onPingClick={() => {
                        void sendMCPRequest(
                          {
                            method: "ping" as const,
                          },
                          EmptyResultSchema,
                        );
                      }}
                    />
                    <SamplingTab
                      pendingRequests={pendingSampleRequests}
                      onApprove={handleApproveSampling}
                      onReject={handleRejectSampling}
                    />
                    <RootsTab
                      roots={roots}
                      setRoots={setRoots}
                      onRootsChange={handleRootsChange}
                    />
                  </>
                )}
              </div>
            </Tabs>
          ) : (
            <div className="flex items-center justify-center h-full">
              <p className="text-lg text-gray-500">
                Connect to an MCP server to start inspecting
              </p>
            </div>
          )}
        </div>
        <div
          className="relative border-t border-border"
          style={{
            height: `${historyPaneHeight}px`,
          }}
        >
          <div
            className="absolute w-full h-4 -top-2 cursor-row-resize flex items-center justify-center hover:bg-accent/50"
            onMouseDown={handleDragStart}
          >
            <div className="w-8 h-1 rounded-full bg-border" />
          </div>
          <div className="h-full overflow-auto">
            <HistoryAndNotifications
              requestHistory={requestHistory}
              serverNotifications={notifications}
            />
          </div>
        </div>
      </div>
    </div>
  );
};

export default App;<|MERGE_RESOLUTION|>--- conflicted
+++ resolved
@@ -51,12 +51,8 @@
 import ToolsTab from "./components/ToolsTab";
 import { DEFAULT_INSPECTOR_CONFIG } from "./lib/constants";
 import { InspectorConfig } from "./lib/configurationTypes";
-<<<<<<< HEAD
 import { getMCPServerRequestTimeout } from "./utils/configUtils";
 import { useToast } from "@/hooks/use-toast";
-=======
-import { getMCPProxyAddress } from "./utils/configUtils";
->>>>>>> 6ab7ac3e
 
 const CONFIG_LOCAL_STORAGE_KEY = "inspectorConfig_v1";
 
@@ -106,16 +102,6 @@
 
   const [config, setConfig] = useState<InspectorConfig>(() => {
     const savedConfig = localStorage.getItem(CONFIG_LOCAL_STORAGE_KEY);
-<<<<<<< HEAD
-    let configFromStorage = savedConfig
-      ? ({
-          ...DEFAULT_INSPECTOR_CONFIG,
-          ...JSON.parse(savedConfig),
-        } as InspectorConfig)
-      : DEFAULT_INSPECTOR_CONFIG;
-
-    return configFromStorage;
-=======
     if (savedConfig) {
       // merge default config with saved config
       const mergedConfig = {
@@ -134,7 +120,6 @@
       return mergedConfig;
     }
     return DEFAULT_INSPECTOR_CONFIG;
->>>>>>> 6ab7ac3e
   });
   const [bearerToken, setBearerToken] = useState<string>(() => {
     return localStorage.getItem("lastBearerToken") || "";
@@ -196,13 +181,8 @@
     sseUrl,
     env,
     bearerToken,
-<<<<<<< HEAD
-    proxyServerUrl: config.MCP_PROXY_FULL_ADDRESS.value as string,
-    requestTimeout: getMCPServerRequestTimeout(config),
-=======
     headerName,
     config,
->>>>>>> 6ab7ac3e
     onNotification: (notification) => {
       setNotifications((prev) => [...prev, notification as ServerNotification]);
     },
