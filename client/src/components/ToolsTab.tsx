import { Alert, AlertDescription, AlertTitle } from "@/components/ui/alert";
import { Button } from "@/components/ui/button";
import { Checkbox } from "@/components/ui/checkbox";
import { Input } from "@/components/ui/input";
import { Label } from "@/components/ui/label";
import { TabsContent } from "@/components/ui/tabs";
import { Textarea } from "@/components/ui/textarea";
import DynamicJsonForm, { DynamicJsonFormRef } from "./DynamicJsonForm";
import type { JsonValue, JsonSchemaType } from "@/utils/jsonUtils";
import {
  generateDefaultValue,
  isPropertyRequired,
  normalizeUnionType,
} from "@/utils/schemaUtils";
import {
  CompatibilityCallToolResult,
  ListToolsResult,
  Tool,
} from "@modelcontextprotocol/sdk/types.js";
import {
  Loader2,
  Send,
  ChevronDown,
  ChevronUp,
<<<<<<< HEAD
  AlertCircle,
} from "lucide-react";
import { useEffect, useState, useRef } from "react";
=======
  Copy,
  CheckCheck,
} from "lucide-react";
import { useEffect, useState } from "react";
>>>>>>> 42aa95b3
import ListPane from "./ListPane";
import JsonView from "./JsonView";
import ToolResults from "./ToolResults";
import { useToast } from "@/lib/hooks/useToast";
import useCopy from "@/lib/hooks/useCopy";

// Type guard to safely detect the optional _meta field without using `any`
const hasMeta = (tool: Tool): tool is Tool & { _meta: unknown } =>
  typeof (tool as { _meta?: unknown })._meta !== "undefined";

const ToolsTab = ({
  tools,
  listTools,
  clearTools,
  callTool,
  selectedTool,
  setSelectedTool,
  toolResult,
  nextCursor,
  error,
  resourceContent,
  onReadResource,
}: {
  tools: Tool[];
  listTools: () => void;
  clearTools: () => void;
  callTool: (name: string, params: Record<string, unknown>) => Promise<void>;
  selectedTool: Tool | null;
  setSelectedTool: (tool: Tool | null) => void;
  toolResult: CompatibilityCallToolResult | null;
  nextCursor: ListToolsResult["nextCursor"];
  error: string | null;
  resourceContent: Record<string, string>;
  onReadResource?: (uri: string) => void;
}) => {
  const [params, setParams] = useState<Record<string, unknown>>({});
  const [isToolRunning, setIsToolRunning] = useState(false);
  const [isOutputSchemaExpanded, setIsOutputSchemaExpanded] = useState(false);
  const [isMetaExpanded, setIsMetaExpanded] = useState(false);
<<<<<<< HEAD
  const formRefs = useRef<Record<string, DynamicJsonFormRef | null>>({});
=======
  const { toast } = useToast();
  const { copied, setCopied } = useCopy();
>>>>>>> 42aa95b3

  useEffect(() => {
    const params = Object.entries(
      selectedTool?.inputSchema.properties ?? [],
    ).map(([key, value]) => [
      key,
      generateDefaultValue(
        value as JsonSchemaType,
        key,
        selectedTool?.inputSchema as JsonSchemaType,
      ),
    ]);
    setParams(Object.fromEntries(params));
  }, [selectedTool]);

  return (
    <TabsContent value="tools">
      <div className="grid grid-cols-2 gap-4">
        <ListPane
          items={tools}
          listItems={listTools}
          clearItems={() => {
            clearTools();
            setSelectedTool(null);
          }}
          setSelectedItem={setSelectedTool}
          renderItem={(tool) => (
            <div className="flex flex-col items-start">
              <span className="flex-1">{tool.name}</span>
              <span className="text-sm text-gray-500 text-left">
                {tool.description}
              </span>
            </div>
          )}
          title="Tools"
          buttonText={nextCursor ? "List More Tools" : "List Tools"}
          isButtonDisabled={!nextCursor && tools.length > 0}
        />

        <div className="bg-card border border-border rounded-lg shadow">
          <div className="p-4 border-b border-gray-200 dark:border-border">
            <h3 className="font-semibold">
              {selectedTool ? selectedTool.name : "Select a tool"}
            </h3>
          </div>
          <div className="p-4">
            {error ? (
              <Alert variant="destructive">
                <AlertCircle className="h-4 w-4" />
                <AlertTitle>Error</AlertTitle>
                <AlertDescription>{error}</AlertDescription>
              </Alert>
            ) : selectedTool ? (
              <div className="space-y-4">
                <p className="text-sm text-gray-600 dark:text-gray-400">
                  {selectedTool.description}
                </p>
                {Object.entries(selectedTool.inputSchema.properties ?? []).map(
                  ([key, value]) => {
                    const prop = normalizeUnionType(value as JsonSchemaType);
                    const inputSchema =
                      selectedTool.inputSchema as JsonSchemaType;
                    const required = isPropertyRequired(key, inputSchema);
                    return (
                      <div key={key}>
                        <Label
                          htmlFor={key}
                          className="block text-sm font-medium text-gray-700 dark:text-gray-300"
                        >
                          {key}
                          {required && (
                            <span className="text-red-500 ml-1">*</span>
                          )}
                        </Label>
                        {prop.type === "boolean" ? (
                          <div className="flex items-center space-x-2 mt-2">
                            <Checkbox
                              id={key}
                              name={key}
                              checked={!!params[key]}
                              onCheckedChange={(checked: boolean) =>
                                setParams({
                                  ...params,
                                  [key]: checked,
                                })
                              }
                            />
                            <label
                              htmlFor={key}
                              className="text-sm font-medium text-gray-700 dark:text-gray-300"
                            >
                              {prop.description || "Toggle this option"}
                            </label>
                          </div>
                        ) : prop.type === "string" ? (
                          <Textarea
                            id={key}
                            name={key}
                            placeholder={prop.description}
                            value={(params[key] as string) ?? ""}
                            onChange={(e) =>
                              setParams({
                                ...params,
                                [key]:
                                  e.target.value === ""
                                    ? undefined
                                    : e.target.value,
                              })
                            }
                            className="mt-1"
                          />
                        ) : prop.type === "object" || prop.type === "array" ? (
                          <div className="mt-1">
                            <DynamicJsonForm
                              ref={(ref) => (formRefs.current[key] = ref)}
                              schema={{
                                type: prop.type,
                                properties: prop.properties,
                                description: prop.description,
                                items: prop.items,
                              }}
                              value={
                                (params[key] as JsonValue) ??
                                generateDefaultValue(prop)
                              }
                              onChange={(newValue: JsonValue) => {
                                setParams({
                                  ...params,
                                  [key]: newValue,
                                });
                              }}
                            />
                          </div>
                        ) : prop.type === "number" ||
                          prop.type === "integer" ? (
                          <Input
                            type="number"
                            id={key}
                            name={key}
                            placeholder={prop.description}
                            value={(params[key] as string) ?? ""}
                            onChange={(e) => {
                              const value = e.target.value;
                              setParams({
                                ...params,
                                [key]: value === "" ? "" : Number(value),
                              });
                            }}
                            className="mt-1"
                          />
                        ) : (
                          <div className="mt-1">
                            <DynamicJsonForm
                              ref={(ref) => (formRefs.current[key] = ref)}
                              schema={{
                                type: prop.type,
                                properties: prop.properties,
                                description: prop.description,
                                items: prop.items,
                              }}
                              value={params[key] as JsonValue}
                              onChange={(newValue: JsonValue) => {
                                setParams({
                                  ...params,
                                  [key]: newValue,
                                });
                              }}
                            />
                          </div>
                        )}
                      </div>
                    );
                  },
                )}
                {selectedTool.outputSchema && (
                  <div className="bg-gray-50 dark:bg-gray-900 p-3 rounded-lg">
                    <div className="flex items-center justify-between mb-2">
                      <h4 className="text-sm font-semibold">Output Schema:</h4>
                      <Button
                        size="sm"
                        variant="ghost"
                        onClick={() =>
                          setIsOutputSchemaExpanded(!isOutputSchemaExpanded)
                        }
                        className="h-6 px-2"
                      >
                        {isOutputSchemaExpanded ? (
                          <>
                            <ChevronUp className="h-3 w-3 mr-1" />
                            Collapse
                          </>
                        ) : (
                          <>
                            <ChevronDown className="h-3 w-3 mr-1" />
                            Expand
                          </>
                        )}
                      </Button>
                    </div>
                    <div
                      className={`transition-all ${
                        isOutputSchemaExpanded
                          ? ""
                          : "max-h-[8rem] overflow-y-auto"
                      }`}
                    >
                      <JsonView data={selectedTool.outputSchema} />
                    </div>
                  </div>
                )}
                {selectedTool &&
                  hasMeta(selectedTool) &&
                  selectedTool._meta && (
                    <div className="bg-gray-50 dark:bg-gray-900 p-3 rounded-lg">
                      <div className="flex items-center justify-between mb-2">
                        <h4 className="text-sm font-semibold">Meta:</h4>
                        <Button
                          size="sm"
                          variant="ghost"
                          onClick={() => setIsMetaExpanded(!isMetaExpanded)}
                          className="h-6 px-2"
                        >
                          {isMetaExpanded ? (
                            <>
                              <ChevronUp className="h-3 w-3 mr-1" />
                              Collapse
                            </>
                          ) : (
                            <>
                              <ChevronDown className="h-3 w-3 mr-1" />
                              Expand
                            </>
                          )}
                        </Button>
                      </div>
                      <div
                        className={`transition-all ${
                          isMetaExpanded ? "" : "max-h-[8rem] overflow-y-auto"
                        }`}
                      >
                        <JsonView data={selectedTool._meta} />
                      </div>
                    </div>
                  )}
<<<<<<< HEAD
                <Button
                  onClick={async () => {
                    // Validate JSON inputs before calling tool
                    const hasValidationErrors = Object.values(
                      formRefs.current,
                    ).some((ref) => ref && !ref.validateJson().isValid);
                    if (hasValidationErrors) return;

                    try {
                      setIsToolRunning(true);
                      await callTool(selectedTool.name, params);
                    } finally {
                      setIsToolRunning(false);
                    }
                  }}
                  disabled={isToolRunning}
                >
                  {isToolRunning ? (
                    <>
                      <Loader2 className="w-4 h-4 mr-2 animate-spin" />
                      Running...
                    </>
                  ) : (
                    <>
                      <Send className="w-4 h-4 mr-2" />
                      Run Tool
                    </>
                  )}
                </Button>
=======
                <div className="flex gap-2">
                  <Button
                    onClick={async () => {
                      try {
                        setIsToolRunning(true);
                        await callTool(selectedTool.name, params);
                      } finally {
                        setIsToolRunning(false);
                      }
                    }}
                    disabled={isToolRunning}
                  >
                    {isToolRunning ? (
                      <>
                        <Loader2 className="w-4 h-4 mr-2 animate-spin" />
                        Running...
                      </>
                    ) : (
                      <>
                        <Send className="w-4 h-4 mr-2" />
                        Run Tool
                      </>
                    )}
                  </Button>
                  <Button
                    onClick={async () => {
                      try {
                        navigator.clipboard.writeText(
                          JSON.stringify(params, null, 2),
                        );
                        setCopied(true);
                      } catch (error) {
                        toast({
                          title: "Error",
                          description: `There was an error copying input to the clipboard: ${error instanceof Error ? error.message : String(error)}`,
                          variant: "destructive",
                        });
                      }
                    }}
                  >
                    {copied ? (
                      <CheckCheck className="h-4 w-4 mr-2 dark:text-green-700 text-green-600" />
                    ) : (
                      <Copy className="h-4 w-4 mr-2" />
                    )}
                    Copy Input
                  </Button>
                </div>
>>>>>>> 42aa95b3
                <ToolResults
                  toolResult={toolResult}
                  selectedTool={selectedTool}
                  resourceContent={resourceContent}
                  onReadResource={onReadResource}
                />
              </div>
            ) : (
              <Alert>
                <AlertDescription>
                  Select a tool from the list to view its details and run it
                </AlertDescription>
              </Alert>
            )}
          </div>
        </div>
      </div>
    </TabsContent>
  );
};

export default ToolsTab;<|MERGE_RESOLUTION|>--- conflicted
+++ resolved
@@ -22,16 +22,11 @@
   Send,
   ChevronDown,
   ChevronUp,
-<<<<<<< HEAD
   AlertCircle,
-} from "lucide-react";
-import { useEffect, useState, useRef } from "react";
-=======
   Copy,
   CheckCheck,
 } from "lucide-react";
-import { useEffect, useState } from "react";
->>>>>>> 42aa95b3
+import { useEffect, useState, useRef } from "react";
 import ListPane from "./ListPane";
 import JsonView from "./JsonView";
 import ToolResults from "./ToolResults";
@@ -71,12 +66,9 @@
   const [isToolRunning, setIsToolRunning] = useState(false);
   const [isOutputSchemaExpanded, setIsOutputSchemaExpanded] = useState(false);
   const [isMetaExpanded, setIsMetaExpanded] = useState(false);
-<<<<<<< HEAD
   const formRefs = useRef<Record<string, DynamicJsonFormRef | null>>({});
-=======
   const { toast } = useToast();
   const { copied, setCopied } = useCopy();
->>>>>>> 42aa95b3
 
   useEffect(() => {
     const params = Object.entries(
@@ -321,40 +313,15 @@
                       </div>
                     </div>
                   )}
-<<<<<<< HEAD
-                <Button
-                  onClick={async () => {
-                    // Validate JSON inputs before calling tool
-                    const hasValidationErrors = Object.values(
-                      formRefs.current,
-                    ).some((ref) => ref && !ref.validateJson().isValid);
-                    if (hasValidationErrors) return;
-
-                    try {
-                      setIsToolRunning(true);
-                      await callTool(selectedTool.name, params);
-                    } finally {
-                      setIsToolRunning(false);
-                    }
-                  }}
-                  disabled={isToolRunning}
-                >
-                  {isToolRunning ? (
-                    <>
-                      <Loader2 className="w-4 h-4 mr-2 animate-spin" />
-                      Running...
-                    </>
-                  ) : (
-                    <>
-                      <Send className="w-4 h-4 mr-2" />
-                      Run Tool
-                    </>
-                  )}
-                </Button>
-=======
                 <div className="flex gap-2">
                   <Button
                     onClick={async () => {
+                      // Validate JSON inputs before calling tool
+                      const hasValidationErrors = Object.values(
+                        formRefs.current,
+                      ).some((ref) => ref && !ref.validateJson().isValid);
+                      if (hasValidationErrors) return;
+
                       try {
                         setIsToolRunning(true);
                         await callTool(selectedTool.name, params);
@@ -400,7 +367,6 @@
                     Copy Input
                   </Button>
                 </div>
->>>>>>> 42aa95b3
                 <ToolResults
                   toolResult={toolResult}
                   selectedTool={selectedTool}
