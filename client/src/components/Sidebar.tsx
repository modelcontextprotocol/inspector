import { useCallback, useState } from "react";
import {
  Bug,
  CheckCheck,
  ChevronDown,
  ChevronRight,
  CircleHelp,
  Copy,
  Eye,
  EyeOff,
  Github,
  HelpCircle,
  Play,
  RefreshCwOff,
<<<<<<< HEAD
  RotateCcw,
  Settings,
=======
  Copy,
  CheckCheck,
  Server,
>>>>>>> 20566226
} from "lucide-react";
import { Button } from "@/components/ui/button";
import { Input } from "@/components/ui/input";
import {
  Select,
  SelectContent,
  SelectItem,
  SelectTrigger,
  SelectValue,
} from "@/components/ui/select";
import {
  LoggingLevel,
  LoggingLevelSchema,
} from "@modelcontextprotocol/sdk/types.js";
import { InspectorConfig } from "@/lib/configurationTypes";
import { ConnectionStatus } from "@/lib/constants";
import useTheme from "../lib/hooks/useTheme";
import { version } from "../../../package.json";
import {
  Tooltip,
  TooltipContent,
  TooltipTrigger,
} from "@/components/ui/tooltip";
import CustomHeaders from "./CustomHeaders";
import { CustomHeaders as CustomHeadersType } from "@/lib/types/customHeaders";
import { useToast } from "../lib/hooks/useToast";
<<<<<<< HEAD
import { useWorkingDirValidation } from "@/lib/hooks/useWorkingDirValidation";
=======
import IconDisplay, { WithIcons } from "./IconDisplay";
>>>>>>> 20566226

interface SidebarProps {
  connectionStatus: ConnectionStatus;
  transportType: "stdio" | "sse" | "streamable-http";
  setTransportType: (type: "stdio" | "sse" | "streamable-http") => void;
  command: string;
  setCommand: (command: string) => void;
  args: string;
  setArgs: (args: string) => void;
  sseUrl: string;
  setSseUrl: (url: string) => void;
  env: Record<string, string>;
  setEnv: (env: Record<string, string>) => void;
  // Custom headers support
  customHeaders: CustomHeadersType;
  setCustomHeaders: (headers: CustomHeadersType) => void;
  oauthClientId: string;
  setOauthClientId: (id: string) => void;
  oauthClientSecret: string;
  setOauthClientSecret: (secret: string) => void;
  oauthScope: string;
  setOauthScope: (scope: string) => void;
  onConnect: () => void;
  onDisconnect: () => void;
  logLevel: LoggingLevel;
  sendLogLevelRequest: (level: LoggingLevel) => void;
  loggingSupported: boolean;
  config: InspectorConfig;
  setConfig: (config: InspectorConfig) => void;
  workingDir: string;
  setWorkingDir: (workingDir: string) => void;
  connectionType: "direct" | "proxy";
  setConnectionType: (type: "direct" | "proxy") => void;
  serverImplementation?:
    | (WithIcons & { name?: string; version?: string; websiteUrl?: string })
    | null;
}

const Sidebar = ({
  connectionStatus,
  transportType,
  setTransportType,
  command,
  setCommand,
  args,
  setArgs,
  sseUrl,
  setSseUrl,
  env,
  setEnv,
  customHeaders,
  setCustomHeaders,
  oauthClientId,
  setOauthClientId,
  oauthClientSecret,
  setOauthClientSecret,
  oauthScope,
  setOauthScope,
  onConnect,
  onDisconnect,
  logLevel,
  sendLogLevelRequest,
  loggingSupported,
  config,
  setConfig,
  workingDir,
  setWorkingDir,
  connectionType,
  setConnectionType,
  serverImplementation,
}: SidebarProps) => {
  const [theme, setTheme] = useTheme();
  const [showEnvVars, setShowEnvVars] = useState(false);
  const [showAuthConfig, setShowAuthConfig] = useState(false);
  const [showConfig, setShowConfig] = useState(false);
  const [shownEnvVars, setShownEnvVars] = useState<Set<string>>(new Set());
  const [showClientSecret, setShowClientSecret] = useState(false);
  const [copiedServerEntry, setCopiedServerEntry] = useState(false);
  const [copiedServerFile, setCopiedServerFile] = useState(false);
  const { toast } = useToast();

  // Server-side validation on blur
  const {
    workingDirError,
    setWorkingDirError,
    validateOnBlur,
    validateNow,
    isValidating,
  } = useWorkingDirValidation(workingDir, config);

  const connectionTypeTip =
    "Connect to server directly (requires CORS config on server) or via MCP Inspector Proxy";
  // Reusable error reporter for copy actions
  const reportError = useCallback(
    (error: unknown) => {
      toast({
        title: "Error",
        description: `Failed to copy config: ${error instanceof Error ? error.message : String(error)}`,
        variant: "destructive",
      });
    },
    [toast],
  );

  // Shared utility function to generate server config
  const generateServerConfig = useCallback(() => {
    if (transportType === "stdio") {
      const config = {
        command,
        args: args.trim() ? args.split(/\s+/) : [],
        env: { ...env },
      };
      if (workingDir) {
        return { ...config, workingDir: workingDir };
      }
      return config;
    }
    if (transportType === "sse") {
      return {
        type: "sse",
        url: sseUrl,
        note: "For SSE connections, add this URL directly in your MCP Client",
      };
    }
    if (transportType === "streamable-http") {
      return {
        type: "streamable-http",
        url: sseUrl,
        note: "For Streamable HTTP connections, add this URL directly in your MCP Client",
      };
    }
    return {};
  }, [transportType, command, args, env, sseUrl, workingDir]);

  // Memoized config entry generator
  const generateMCPServerEntry = useCallback(() => {
    return JSON.stringify(generateServerConfig(), null, 4);
  }, [generateServerConfig]);

  // Memoized config file generator
  const generateMCPServerFile = useCallback(() => {
    return JSON.stringify(
      {
        mcpServers: {
          "default-server": generateServerConfig(),
        },
      },
      null,
      4,
    );
  }, [generateServerConfig]);

  // Memoized copy handlers
  const handleCopyServerEntry = useCallback(() => {
    try {
      const configJson = generateMCPServerEntry();
      navigator.clipboard
        .writeText(configJson)
        .then(() => {
          setCopiedServerEntry(true);

          toast({
            title: "Config entry copied",
            description:
              transportType === "stdio"
                ? "Server configuration has been copied to clipboard. Add this to your mcp.json inside the 'mcpServers' object with your preferred server name."
                : transportType === "streamable-http"
                  ? "Streamable HTTP URL has been copied. Use this URL directly in your MCP Client."
                  : "SSE URL has been copied. Use this URL directly in your MCP Client.",
          });

          setTimeout(() => {
            setCopiedServerEntry(false);
          }, 2000);
        })
        .catch((error) => {
          reportError(error);
        });
    } catch (error) {
      reportError(error);
    }
  }, [generateMCPServerEntry, transportType, toast, reportError]);

  const handleCopyServerFile = useCallback(() => {
    try {
      const configJson = generateMCPServerFile();
      navigator.clipboard
        .writeText(configJson)
        .then(() => {
          setCopiedServerFile(true);

          toast({
            title: "Servers file copied",
            description:
              "Servers configuration has been copied to clipboard. Add this to your mcp.json file. Current testing server will be added as 'default-server'",
          });

          setTimeout(() => {
            setCopiedServerFile(false);
          }, 2000);
        })
        .catch((error) => {
          reportError(error);
        });
    } catch (error) {
      reportError(error);
    }
  }, [generateMCPServerFile, toast, reportError]);

  return (
    <div className="bg-card border-r border-border flex flex-col h-full">
      <div className="flex items-center justify-between p-4 border-b border-gray-200 dark:border-border">
        <div className="flex items-center">
          <h1 className="ml-2 text-lg font-semibold">
            MCP Inspector v{version}
          </h1>
        </div>
      </div>

      <div className="p-4 flex-1 overflow-auto">
        <div className="space-y-4">
          <div className="space-y-2">
            <label
              className="text-sm font-medium"
              htmlFor="transport-type-select"
            >
              Transport Type
            </label>
            <Select
              value={transportType}
              onValueChange={(value: "stdio" | "sse" | "streamable-http") =>
                setTransportType(value)
              }
            >
              <SelectTrigger id="transport-type-select">
                <SelectValue placeholder="Select transport type" />
              </SelectTrigger>
              <SelectContent>
                <SelectItem value="stdio">STDIO</SelectItem>
                <SelectItem value="sse">SSE</SelectItem>
                <SelectItem value="streamable-http">Streamable HTTP</SelectItem>
              </SelectContent>
            </Select>
          </div>

          {transportType === "stdio" ? (
            <>
              <div className="space-y-2">
                <label className="text-sm font-medium" htmlFor="command-input">
                  Command
                </label>
                <Input
                  id="command-input"
                  placeholder="Command"
                  value={command}
                  onChange={(e) => setCommand(e.target.value)}
                  onBlur={(e) => setCommand(e.target.value.trim())}
                  className="font-mono"
                />
              </div>
              <div className="space-y-2">
                <label
                  className="text-sm font-medium"
                  htmlFor="arguments-input"
                >
                  Arguments
                </label>
                <Input
                  id="arguments-input"
                  placeholder="Arguments (space-separated)"
                  value={args}
                  onChange={(e) => setArgs(e.target.value)}
                  className="font-mono"
                />
              </div>
              <div className="space-y-2">
                <label
                  className="text-sm font-medium"
                  htmlFor="working-dir-input"
                >
                  Working Directory (optional)
                </label>
                <Input
                  id="working-dir-input"
                  placeholder="Working Directory (optional)"
                  value={workingDir}
                  onChange={(e) => {
                    setWorkingDir(e.target.value);
                    // Clear prior validation error while editing; will re-validate on blur
                    if (workingDirError) setWorkingDirError(null);
                  }}
                  onBlur={validateOnBlur}
                  className="font-mono"
                />
                {workingDirError && (
                  <div className="text-sm text-red-600 dark:text-red-400">
                    {workingDirError}
                  </div>
                )}
              </div>
            </>
          ) : (
            <>
              <div className="space-y-2">
                <label className="text-sm font-medium" htmlFor="sse-url-input">
                  URL
                </label>
                {sseUrl ? (
                  <Tooltip>
                    <TooltipTrigger asChild>
                      <Input
                        id="sse-url-input"
                        placeholder="URL"
                        value={sseUrl}
                        onChange={(e) => setSseUrl(e.target.value)}
                        className="font-mono"
                      />
                    </TooltipTrigger>
                    <TooltipContent>{sseUrl}</TooltipContent>
                  </Tooltip>
                ) : (
                  <Input
                    id="sse-url-input"
                    placeholder="URL"
                    value={sseUrl}
                    onChange={(e) => setSseUrl(e.target.value)}
                    className="font-mono"
                  />
                )}
              </div>

              {/* Connection Type switch - only visible for non-STDIO transport types */}
              <Tooltip>
                <TooltipTrigger asChild>
                  <div className="space-y-2">
                    <label
                      className="text-sm font-medium"
                      htmlFor="connection-type-select"
                    >
                      Connection Type
                    </label>
                    <Select
                      value={connectionType}
                      onValueChange={(value: "direct" | "proxy") =>
                        setConnectionType(value)
                      }
                    >
                      <SelectTrigger id="connection-type-select">
                        <SelectValue placeholder="Select connection type" />
                      </SelectTrigger>
                      <SelectContent>
                        <SelectItem value="proxy">Via Proxy</SelectItem>
                        <SelectItem value="direct">Direct</SelectItem>
                      </SelectContent>
                    </Select>
                  </div>
                </TooltipTrigger>
                <TooltipContent>{connectionTypeTip}</TooltipContent>
              </Tooltip>
            </>
          )}

          {transportType === "stdio" && (
            <div className="space-y-2">
              <Button
                variant="outline"
                onClick={() => setShowEnvVars(!showEnvVars)}
                className="flex items-center w-full"
                data-testid="env-vars-button"
                aria-expanded={showEnvVars}
              >
                {showEnvVars ? (
                  <ChevronDown className="w-4 h-4 mr-2" />
                ) : (
                  <ChevronRight className="w-4 h-4 mr-2" />
                )}
                Environment Variables
              </Button>
              {showEnvVars && (
                <div className="space-y-2">
                  {Object.entries(env).map(([key, value], idx) => (
                    <div key={idx} className="space-y-2 pb-4">
                      <div className="flex gap-2">
                        <Input
                          aria-label={`Environment variable key ${idx + 1}`}
                          placeholder="Key"
                          value={key}
                          onChange={(e) => {
                            const newKey = e.target.value;
                            const newEnv = Object.entries(env).reduce(
                              (acc, [k, v]) => {
                                if (k === key) {
                                  acc[newKey] = value;
                                } else {
                                  acc[k] = v;
                                }
                                return acc;
                              },
                              {} as Record<string, string>,
                            );
                            setEnv(newEnv);
                            setShownEnvVars((prev) => {
                              const next = new Set(prev);
                              if (next.has(key)) {
                                next.delete(key);
                                next.add(newKey);
                              }
                              return next;
                            });
                          }}
                          className="font-mono"
                        />
                        <Button
                          variant="destructive"
                          size="icon"
                          className="h-9 w-9 p-0 shrink-0"
                          onClick={() => {
                            // eslint-disable-next-line @typescript-eslint/no-unused-vars
                            const { [key]: _removed, ...rest } = env;
                            setEnv(rest);
                          }}
                        >
                          ×
                        </Button>
                      </div>
                      <div className="flex gap-2">
                        <Input
                          aria-label={`Environment variable value ${idx + 1}`}
                          type={shownEnvVars.has(key) ? "text" : "password"}
                          placeholder="Value"
                          value={value}
                          onChange={(e) => {
                            const newEnv = { ...env };
                            newEnv[key] = e.target.value;
                            setEnv(newEnv);
                          }}
                          className="font-mono"
                        />
                        <Button
                          variant="outline"
                          size="icon"
                          className="h-9 w-9 p-0 shrink-0"
                          onClick={() => {
                            setShownEnvVars((prev) => {
                              const next = new Set(prev);
                              if (next.has(key)) {
                                next.delete(key);
                              } else {
                                next.add(key);
                              }
                              return next;
                            });
                          }}
                          aria-label={
                            shownEnvVars.has(key) ? "Hide value" : "Show value"
                          }
                          aria-pressed={shownEnvVars.has(key)}
                          title={
                            shownEnvVars.has(key) ? "Hide value" : "Show value"
                          }
                        >
                          {shownEnvVars.has(key) ? (
                            <Eye className="h-4 w-4" aria-hidden="true" />
                          ) : (
                            <EyeOff className="h-4 w-4" aria-hidden="true" />
                          )}
                        </Button>
                      </div>
                    </div>
                  ))}
                  <Button
                    variant="outline"
                    className="w-full mt-2"
                    onClick={() => {
                      const key = "";
                      const newEnv = { ...env };
                      newEnv[key] = "";
                      setEnv(newEnv);
                    }}
                  >
                    Add Environment Variable
                  </Button>
                </div>
              )}
            </div>
          )}

          {/* Always show both copy buttons for all transport types */}
          <div className="grid grid-cols-2 gap-2 mt-2">
            <Tooltip>
              <TooltipTrigger asChild>
                <Button
                  variant="outline"
                  size="sm"
                  onClick={handleCopyServerEntry}
                  className="w-full"
                >
                  {copiedServerEntry ? (
                    <CheckCheck className="h-4 w-4 mr-2" />
                  ) : (
                    <Copy className="h-4 w-4 mr-2" />
                  )}
                  Server Entry
                </Button>
              </TooltipTrigger>
              <TooltipContent>Copy Server Entry</TooltipContent>
            </Tooltip>
            <Tooltip>
              <TooltipTrigger asChild>
                <Button
                  variant="outline"
                  size="sm"
                  onClick={handleCopyServerFile}
                  className="w-full"
                >
                  {copiedServerFile ? (
                    <CheckCheck className="h-4 w-4 mr-2" />
                  ) : (
                    <Copy className="h-4 w-4 mr-2" />
                  )}
                  Servers File
                </Button>
              </TooltipTrigger>
              <TooltipContent>Copy Servers File</TooltipContent>
            </Tooltip>
          </div>

          <div className="space-y-2">
            <Button
              variant="outline"
              onClick={() => setShowAuthConfig(!showAuthConfig)}
              className="flex items-center w-full"
              data-testid="auth-button"
              aria-expanded={showAuthConfig}
            >
              {showAuthConfig ? (
                <ChevronDown className="w-4 h-4 mr-2" />
              ) : (
                <ChevronRight className="w-4 h-4 mr-2" />
              )}
              Authentication
            </Button>
            {showAuthConfig && (
              <>
                {/* Custom Headers Section */}
                <div className="p-3 rounded border overflow-hidden">
                  <CustomHeaders
                    headers={customHeaders}
                    onChange={setCustomHeaders}
                  />
                </div>
                {transportType !== "stdio" && (
                  // OAuth Configuration
                  <div className="space-y-2 p-3  rounded border">
                    <h4 className="text-sm font-semibold flex items-center">
                      OAuth 2.0 Flow
                    </h4>
                    <div className="space-y-2">
                      <label className="text-sm font-medium">Client ID</label>
                      <Input
                        placeholder="Client ID"
                        onChange={(e) => setOauthClientId(e.target.value)}
                        value={oauthClientId}
                        data-testid="oauth-client-id-input"
                        className="font-mono"
                      />
                      <label className="text-sm font-medium">
                        Client Secret
                      </label>
                      <div className="flex gap-2">
                        <Input
                          type={showClientSecret ? "text" : "password"}
                          placeholder="Client Secret (optional)"
                          onChange={(e) => setOauthClientSecret(e.target.value)}
                          value={oauthClientSecret}
                          data-testid="oauth-client-secret-input"
                          className="font-mono"
                        />
                        <Button
                          variant="outline"
                          size="icon"
                          className="h-9 w-9 p-0 shrink-0"
                          onClick={() => setShowClientSecret(!showClientSecret)}
                          aria-label={
                            showClientSecret ? "Hide secret" : "Show secret"
                          }
                          aria-pressed={showClientSecret}
                          title={
                            showClientSecret ? "Hide secret" : "Show secret"
                          }
                        >
                          {showClientSecret ? (
                            <Eye className="h-4 w-4" aria-hidden="true" />
                          ) : (
                            <EyeOff className="h-4 w-4" aria-hidden="true" />
                          )}
                        </Button>
                      </div>
                      <label className="text-sm font-medium">
                        Redirect URL
                      </label>
                      <Input
                        readOnly
                        placeholder="Redirect URL"
                        value={window.location.origin + "/oauth/callback"}
                        className="font-mono"
                      />
                      <label className="text-sm font-medium">Scope</label>
                      <Input
                        placeholder="Scope (space-separated)"
                        onChange={(e) => setOauthScope(e.target.value)}
                        value={oauthScope}
                        data-testid="oauth-scope-input"
                        className="font-mono"
                      />
                    </div>
                  </div>
                )}
              </>
            )}
          </div>
          {/* Configuration */}
          <div className="space-y-2">
            <Button
              variant="outline"
              onClick={() => setShowConfig(!showConfig)}
              className="flex items-center w-full"
              data-testid="config-button"
              aria-expanded={showConfig}
            >
              {showConfig ? (
                <ChevronDown className="w-4 h-4 mr-2" />
              ) : (
                <ChevronRight className="w-4 h-4 mr-2" />
              )}
              <Settings className="w-4 h-4 mr-2" />
              Configuration
            </Button>
            {showConfig && (
              <div className="space-y-2">
                {Object.entries(config).map(([key, configItem]) => {
                  const configKey = key as keyof InspectorConfig;
                  return (
                    <div key={key} className="space-y-2">
                      <div className="flex items-center gap-1">
                        <label
                          className="text-sm font-medium text-green-600 break-all"
                          htmlFor={`${configKey}-input`}
                        >
                          {configItem.label}
                        </label>
                        <Tooltip>
                          <TooltipTrigger asChild>
                            <HelpCircle className="h-4 w-4 text-muted-foreground" />
                          </TooltipTrigger>
                          <TooltipContent>
                            {configItem.description}
                          </TooltipContent>
                        </Tooltip>
                      </div>
                      {typeof configItem.value === "number" ? (
                        <Input
                          id={`${configKey}-input`}
                          type="number"
                          data-testid={`${configKey}-input`}
                          value={configItem.value}
                          onChange={(e) => {
                            const newConfig = { ...config };
                            newConfig[configKey] = {
                              ...configItem,
                              value: Number(e.target.value),
                            };
                            setConfig(newConfig);
                          }}
                          className="font-mono"
                        />
                      ) : typeof configItem.value === "boolean" ? (
                        <Select
                          data-testid={`${configKey}-select`}
                          value={configItem.value.toString()}
                          onValueChange={(val) => {
                            const newConfig = { ...config };
                            newConfig[configKey] = {
                              ...configItem,
                              value: val === "true",
                            };
                            setConfig(newConfig);
                          }}
                        >
                          <SelectTrigger id={`${configKey}-input`}>
                            <SelectValue />
                          </SelectTrigger>
                          <SelectContent>
                            <SelectItem value="true">True</SelectItem>
                            <SelectItem value="false">False</SelectItem>
                          </SelectContent>
                        </Select>
                      ) : (
                        <Input
                          id={`${configKey}-input`}
                          data-testid={`${configKey}-input`}
                          value={configItem.value}
                          onChange={(e) => {
                            const newConfig = { ...config };
                            newConfig[configKey] = {
                              ...configItem,
                              value: e.target.value,
                            };
                            setConfig(newConfig);
                          }}
                          className="font-mono"
                        />
                      )}
                    </div>
                  );
                })}
              </div>
            )}
          </div>

          <div className="space-y-2">
            {connectionStatus === "connected" && (
              <div className="grid grid-cols-2 gap-4">
                <Button
                  data-testid="connect-button"
                  onClick={() => {
                    onDisconnect();
                    onConnect();
                  }}
                >
                  <RotateCcw className="w-4 h-4 mr-2" />
                  {transportType === "stdio" ? "Restart" : "Reconnect"}
                </Button>
                <Button onClick={onDisconnect}>
                  <RefreshCwOff className="w-4 h-4 mr-2" />
                  Disconnect
                </Button>
              </div>
            )}
            {connectionStatus !== "connected" && (
              <Button
                className="w-full"
                onClick={async () => {
                  if (transportType === "stdio") {
                    const ok = await validateNow();
                    if (!ok) return;
                  }
                  onConnect();
                }}
                disabled={
                  transportType === "stdio" &&
                  (isValidating || !!workingDirError)
                }
                title={
                  transportType === "stdio" && workingDirError
                    ? workingDirError
                    : undefined
                }
              >
                <Play className="w-4 h-4 mr-2" />
                Connect
              </Button>
            )}

            <div className="flex items-center justify-center space-x-2 mb-4">
              <div
                className={`w-2 h-2 rounded-full ${(() => {
                  switch (connectionStatus) {
                    case "connected":
                      return "bg-green-500";
                    case "error":
                      return "bg-red-500";
                    case "error-connecting-to-proxy":
                      return "bg-red-500";
                    default:
                      return "bg-gray-500";
                  }
                })()}`}
              />
              <span className="text-sm text-gray-600 dark:text-gray-400">
                {(() => {
                  switch (connectionStatus) {
                    case "connected":
                      return "Connected";
                    case "error": {
                      const hasProxyToken = config.MCP_PROXY_AUTH_TOKEN?.value;
                      if (!hasProxyToken) {
                        return "Connection Error - Did you add the proxy session token in Configuration?";
                      }
                      return "Connection Error - Check if your MCP server is running and proxy token is correct";
                    }
                    case "error-connecting-to-proxy":
                      return "Error Connecting to MCP Inspector Proxy - Check Console logs";
                    default:
                      return "Disconnected";
                  }
                })()}
              </span>
            </div>

            {connectionStatus === "connected" && serverImplementation && (
              <div className="bg-gray-50 dark:bg-gray-900 p-3 rounded-lg mb-4">
                <div className="flex items-center gap-2 mb-1">
                  {(serverImplementation as WithIcons).icons &&
                  (serverImplementation as WithIcons).icons!.length > 0 ? (
                    <IconDisplay
                      icons={(serverImplementation as WithIcons).icons}
                      size="sm"
                    />
                  ) : (
                    <Server className="w-4 h-4 text-gray-500" />
                  )}
                  {(serverImplementation as { websiteUrl?: string })
                    .websiteUrl ? (
                    <a
                      href={
                        (serverImplementation as { websiteUrl?: string })
                          .websiteUrl
                      }
                      target="_blank"
                      rel="noopener noreferrer"
                      className="text-sm font-medium text-blue-600 dark:text-blue-400 hover:text-blue-700 dark:hover:text-blue-300 hover:underline transition-colors"
                    >
                      {serverImplementation.name || "MCP Server"}
                    </a>
                  ) : (
                    <span className="text-sm font-medium text-gray-800 dark:text-gray-200">
                      {serverImplementation.name || "MCP Server"}
                    </span>
                  )}
                </div>
                {serverImplementation.version && (
                  <div className="text-xs text-gray-500 dark:text-gray-400">
                    Version: {serverImplementation.version}
                  </div>
                )}
              </div>
            )}

            {loggingSupported && connectionStatus === "connected" && (
              <div className="space-y-2">
                <label
                  className="text-sm font-medium"
                  htmlFor="logging-level-select"
                >
                  Logging Level
                </label>
                <Select
                  value={logLevel}
                  onValueChange={(value: LoggingLevel) =>
                    sendLogLevelRequest(value)
                  }
                >
                  <SelectTrigger id="logging-level-select">
                    <SelectValue placeholder="Select logging level" />
                  </SelectTrigger>
                  <SelectContent>
                    {Object.values(LoggingLevelSchema.enum).map((level) => (
                      <SelectItem key={level} value={level}>
                        {level}
                      </SelectItem>
                    ))}
                  </SelectContent>
                </Select>
              </div>
            )}
          </div>
        </div>
      </div>
      <div className="p-4 border-t">
        <div className="flex items-center justify-between">
          <Select
            value={theme}
            onValueChange={(value: string) =>
              setTheme(value as "system" | "light" | "dark")
            }
          >
            <SelectTrigger className="w-[100px]" id="theme-select">
              <SelectValue />
            </SelectTrigger>
            <SelectContent>
              <SelectItem value="system">System</SelectItem>
              <SelectItem value="light">Light</SelectItem>
              <SelectItem value="dark">Dark</SelectItem>
            </SelectContent>
          </Select>

          <div className="flex items-center space-x-2">
            <Button variant="ghost" title="Inspector Documentation" asChild>
              <a
                href="https://modelcontextprotocol.io/docs/tools/inspector"
                target="_blank"
                rel="noopener noreferrer"
              >
                <CircleHelp className="w-4 h-4 text-foreground" />
              </a>
            </Button>
            <Button variant="ghost" title="Debugging Guide" asChild>
              <a
                href="https://modelcontextprotocol.io/docs/tools/debugging"
                target="_blank"
                rel="noopener noreferrer"
              >
                <Bug className="w-4 h-4 text-foreground" />
              </a>
            </Button>
            <Button
              variant="ghost"
              title="Report bugs or contribute on GitHub"
              asChild
            >
              <a
                href="https://github.com/modelcontextprotocol/inspector"
                target="_blank"
                rel="noopener noreferrer"
              >
                <Github className="w-4 h-4 text-foreground" />
              </a>
            </Button>
          </div>
        </div>
      </div>
    </div>
  );
};

export default Sidebar;<|MERGE_RESOLUTION|>--- conflicted
+++ resolved
@@ -12,14 +12,11 @@
   HelpCircle,
   Play,
   RefreshCwOff,
-<<<<<<< HEAD
   RotateCcw,
   Settings,
-=======
   Copy,
   CheckCheck,
   Server,
->>>>>>> 20566226
 } from "lucide-react";
 import { Button } from "@/components/ui/button";
 import { Input } from "@/components/ui/input";
@@ -46,11 +43,8 @@
 import CustomHeaders from "./CustomHeaders";
 import { CustomHeaders as CustomHeadersType } from "@/lib/types/customHeaders";
 import { useToast } from "../lib/hooks/useToast";
-<<<<<<< HEAD
 import { useWorkingDirValidation } from "@/lib/hooks/useWorkingDirValidation";
-=======
 import IconDisplay, { WithIcons } from "./IconDisplay";
->>>>>>> 20566226
 
 interface SidebarProps {
   connectionStatus: ConnectionStatus;
