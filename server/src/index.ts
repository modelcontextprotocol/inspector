--- conflicted
+++ resolved
@@ -107,9 +107,11 @@
 
   // Default origins based on CLIENT_PORT or use environment variable
   const clientPort = process.env.CLIENT_PORT || "6274";
-  const defaultOrigin = `http://localhost:${clientPort}`;
+  const defaultHttpOrigin = `http://localhost:${clientPort}`;
+  const defaultHttpsOrigin = `https://localhost:${clientPort}`;
   const allowedOrigins = process.env.ALLOWED_ORIGINS?.split(",") || [
-    defaultOrigin,
+    defaultHttpOrigin,
+    defaultHttpsOrigin,
   ];
 
   if (origin && !allowedOrigins.includes(origin)) {
@@ -531,8 +533,13 @@
   }
 });
 
-<<<<<<< HEAD
-const PORT = process.env.PORT || 6277;
+const PORT = parseInt(
+  process.env.SERVER_PORT || DEFAULT_MCP_PROXY_LISTEN_PORT,
+  10,
+);
+const HOST = process.env.HOST || "localhost";
+
+// HTTPS configuration
 const INSPECTOR_SSL_CERT_PATH = process.env.INSPECTOR_SSL_CERT_PATH;
 const INSPECTOR_SSL_KEY_PATH = process.env.INSPECTOR_SSL_KEY_PATH;
 
@@ -546,16 +553,36 @@
       key: fs.readFileSync(INSPECTOR_SSL_KEY_PATH)
     };
     server = https.createServer(options, app);
-    server.listen(PORT);
+    server.listen(PORT, HOST);
     server.on("listening", () => {
-      console.log(`⚙️ Proxy server listening on https://localhost:${PORT} 🔒`);
+      console.log(`⚙️ Proxy server listening on https://${HOST}:${PORT} 🔒`);
+      if (!authDisabled) {
+        console.log(
+          `🔑 Session token: ${sessionToken}\n   ` +
+            `Use this token to authenticate requests or set DANGEROUSLY_OMIT_AUTH=true to disable auth`,
+        );
+      } else {
+        console.log(
+          `⚠️  WARNING: Authentication is disabled. This is not recommended.`,
+        );
+      }
     });
   } catch (error) {
     console.error(`❌ Failed to load SSL certificates: ${error instanceof Error ? error.message : String(error)}`);
     console.log(`🔄 Falling back to HTTP mode`);
-    server = app.listen(PORT);
+    server = app.listen(PORT, HOST);
     server.on("listening", () => {
-      console.log(`⚙️ Proxy server listening on http://localhost:${PORT} (SSL fallback)`);
+      console.log(`⚙️ Proxy server listening on http://${HOST}:${PORT} (SSL fallback)`);
+      if (!authDisabled) {
+        console.log(
+          `🔑 Session token: ${sessionToken}\n   ` +
+            `Use this token to authenticate requests or set DANGEROUSLY_OMIT_AUTH=true to disable auth`,
+        );
+      } else {
+        console.log(
+          `⚠️  WARNING: Authentication is disabled. This is not recommended.`,
+        );
+      }
     });
   }
 } else {
@@ -570,34 +597,21 @@
     console.log(`🔄 Using HTTP mode`);
   }
   
-  server = app.listen(PORT);
+  server = app.listen(PORT, HOST);
   server.on("listening", () => {
-    console.log(`⚙️ Proxy server listening on http://localhost:${PORT}`);
+    console.log(`⚙️ Proxy server listening on http://${HOST}:${PORT}`);
+    if (!authDisabled) {
+      console.log(
+        `🔑 Session token: ${sessionToken}\n   ` +
+          `Use this token to authenticate requests or set DANGEROUSLY_OMIT_AUTH=true to disable auth`,
+      );
+    } else {
+      console.log(
+        `⚠️  WARNING: Authentication is disabled. This is not recommended.`,
+      );
+    }
   });
 }
-
-=======
-const PORT = parseInt(
-  process.env.SERVER_PORT || DEFAULT_MCP_PROXY_LISTEN_PORT,
-  10,
-);
-const HOST = process.env.HOST || "localhost";
-
-const server = app.listen(PORT, HOST);
-server.on("listening", () => {
-  console.log(`⚙️ Proxy server listening on ${HOST}:${PORT}`);
-  if (!authDisabled) {
-    console.log(
-      `🔑 Session token: ${sessionToken}\n   ` +
-        `Use this token to authenticate requests or set DANGEROUSLY_OMIT_AUTH=true to disable auth`,
-    );
-  } else {
-    console.log(
-      `⚠️  WARNING: Authentication is disabled. This is not recommended.`,
-    );
-  }
-});
->>>>>>> f2cae3d8
 server.on("error", (err) => {
   if (err.message.includes(`EADDRINUSE`)) {
     console.error(`❌  Proxy Server PORT IS IN USE at port ${PORT} ❌ `);
