# Inspector V2 UX Specification

### [Brief](README.md) | [V1 Problems](v1_problems.md) | [V2 Scope](v2_scope.md) | [V2 Tech Stack](v2_tech_stack.md) | V2 UX

## Table of Contents
  * [Design Principles](#design-principles)
  * [Navigation Model](#navigation-model)
  * [Screen Flows](#screen-flows)
    * [Server List (Home)](#server-list-home)
    * [Server Connection Card](#server-connection-card)
    * [Server Settings Modal](#server-settings-modal)
    * [Import server.json Modal](#import-serverjson-modal)
    * [Server Info (Connected)](#server-info-connected)
    * [OAuth Debugger](#oauth-debugger)
    * [Feature Screens](#feature-screens)
      * [Tools Screen](#tools-screen)
      * [Resources Screen](#resources-screen)
      * [Prompts Screen](#prompts-screen)
      * [Logging Screen](#logging-screen)
      * [Tasks Screen](#tasks-screen)
      * [History Screen](#history-screen)
    * [Client Feature Handlers](#client-feature-handlers)
      * [Sampling Panel](#sampling-panel)
      * [Elicitation Handler](#elicitation-handler)
      * [Roots Configuration](#roots-configuration)
      * [Experimental Features Panel](#experimental-features-panel)
  * [Form Generation](#form-generation)
  * [Error Handling UX](#error-handling-ux)
  * [MCP Protocol Coverage](#mcp-protocol-coverage)

## Design Principles

- **Single server connection** - No multiple concurrent connections (defer to plugins)
- **MCPJam-inspired** - Use MCPJam Inspector as UX reference model
- **Full-width content** - Maximize screen real estate for each section
- **No sidebar** - Deferred until menu becomes cumbersome or extensions multiply
- **Progressive disclosure** - Show relevant information at each connection stage
- **Resizable panels** - Allow users to adjust panel sizes on feature screens

## Navigation Model

```
┌─────────────────────────────────────────────────────────────────────────────────────────┐
│  [Server Name ▼]  ● Connected (23ms)  [Tools] [Resources] [Prompts] [Logs] [Tasks] [History] [Disconnect] │
├─────────────────────────────────────────────────────────────────────────────────────────┤
│                                                                                         │
│                                   Full-width content                                    │
│                                                                                         │
└─────────────────────────────────────────────────────────────────────────────────────────┘
```

- **Menu bar** displays server name, connection status with latency, and disconnect button when connected
- **Top navigation** links to Tools, Resources, Prompts, Logs, Tasks, and History sections
- **Connection indicator** shows latency from periodic `ping` requests
- **No sidebar** - content areas use full width

## Screen Flows

### Server List (Home)

Initial screen shown when no server is connected. Displays server cards in a responsive grid (1-2 columns).

```
┌─────────────────────────────────────────────────────────┐
│                    MCP Inspector                        │
│                                        [+ Add Server ▼] │
├─────────────────────────────────────────────────────────┤
│                                                         │
│  ┌─────────────────────────┐  ┌─────────────────────────┐
│  │ Server Card 1           │  │ Server Card 2           │
│  │ (see below)             │  │ (see below)             │
│  └─────────────────────────┘  └─────────────────────────┘
│                                                         │
│  ┌─────────────────────────┐                            │
│  │ Server Card 3           │                            │
│  └─────────────────────────┘                            │
│                                                         │
└─────────────────────────────────────────────────────────┘
```

**Add Server Options:**
- **Add manually** - Opens form modal for manual configuration
- **Import config** - Paste/upload internal `mcp.json` config
- **Import server.json** - Import MCP Registry format ([Issue #922](https://github.com/modelcontextprotocol/inspector/issues/922))

**Functionality:**
- List servers from `mcp.json` config file
- Add/edit/delete servers via CRUD endpoints on proxy
- Responsive grid layout (1 column mobile, 2 columns desktop)

### Server Connection Card

Each server in the list is displayed as a card with connection controls and status.

```
┌─────────────────────────────────────────────────────────────────┐
│ [Icon] Server Name                        v1.0.0                │
│        STDIO                              [●] Connected [Toggle]│
├─────────────────────────────────────────────────────────────────┤
│ npx -y @modelcontextprotocol/server-everything            [Copy]│
├─────────────────────────────────────────────────────────────────┤
│ [Server Info] [Settings] [Clone]                 [Edit] [Remove]│
└─────────────────────────────────────────────────────────────────┘
```

**With OAuth (shows OAuth Debug button):**
```
┌─────────────────────────────────────────────────────────────────┐
│ [Icon] Server Name                        v1.0.0                │
│        HTTP (OAuth)                       [●] Connected [Toggle]│
├─────────────────────────────────────────────────────────────────┤
│ https://api.example.com/mcp                               [Copy]│
├─────────────────────────────────────────────────────────────────┤
│ [Server Info] [Settings] [OAuth Debug] [Clone]   [Edit] [Remove]│
└─────────────────────────────────────────────────────────────────┘
```

**With Error State:**
```
┌─────────────────────────────────────────────────────────────────┐
│ [Icon] Server Name                        v1.0.0                │
│        HTTP                               [●] Failed (3)[Toggle]│
├─────────────────────────────────────────────────────────────────┤
│ https://api.example.com/mcp                               [Copy]│
├─────────────────────────────────────────────────────────────────┤
│ [Server Info] [Settings] [Clone]                 [Edit] [Remove]│
├─────────────────────────────────────────────────────────────────┤
│ [!] Connection timeout after 20s                                │
│ [Show more]                        [View Troubleshooting Guide] │
└─────────────────────────────────────────────────────────────────┘
```

**Status Indicators:**
| Status | Indicator | Display |
|--------|-----------|---------|
| Connected | Green dot | "Connected" |
| Connecting | Yellow pulsing dot | "Connecting..." |
| Failed | Red dot | "Failed (N)" with retry count |
| Disconnected | Gray dot | "Disconnected" |

**Card Actions:**
- **Toggle switch** - Connect/disconnect the server
- **Copy** - Copy command/URL to clipboard
- **Server Info** - Opens server info modal
- **Settings** - Opens server settings modal (see below)
<<<<<<< HEAD
=======
- **OAuth Debug** - Opens OAuth debugger modal (visible when server uses OAuth)
>>>>>>> b9471668
- **Clone** - Duplicates server config for creating variants
- **Edit** - Opens edit server modal
- **Remove** - Deletes server (with confirmation)

### Server Settings Modal

Per-server configuration for connection behavior, headers, metadata, timeouts, and OAuth credentials.

```
+---------------------------------------------------------------------------+
| Server Settings: my-server                                            [x] |
+---------------------------------------------------------------------------+
|                                                                           |
| Connection Mode                                                           |
| +-----------------------------------------------------------------------+ |
| | Via Proxy                                                           v | |
| +-----------------------------------------------------------------------+ |
|   Direct - Connect directly to server (requires CORS support)             |
|   Via Proxy - Route through inspector proxy (required for STDIO)          |
|                                                                           |
| ---------------------------------------------------------------------------
|                                                                           |
| Custom Headers                                                            |
| +-----------------------------------------------------------------------+ |
| | Authorization      | Bearer sk-...                           [Remove]| |
| | X-Custom-Header    | custom-value                            [Remove]| |
| +-----------------------------------------------------------------------+ |
| [+ Add Header]                                                            |
|                                                                           |
| ---------------------------------------------------------------------------
|                                                                           |
| Request Metadata                                                          |
| Metadata sent with every MCP request to this server.                      |
| +-----------------------------------------------------------------------+ |
| | session_id         | abc123                                  [Remove]| |
| +-----------------------------------------------------------------------+ |
| [+ Add Metadata]                                                          |
|                                                                           |
| ---------------------------------------------------------------------------
|                                                                           |
| Timeouts                                                                  |
| +-----------------------------------+-----------------------------------+ |
| | Connection Timeout                | Request Timeout                   | |
| | +-----------------------------+   | +-----------------------------+   | |
| | | 30000                     ms|   | | 60000                     ms|   | |
| | +-----------------------------+   | +-----------------------------+   | |
| +-----------------------------------+-----------------------------------+ |
|                                                                           |
| ---------------------------------------------------------------------------
|                                                                           |
| OAuth Settings (for servers requiring authentication)                     |
| +-----------------------------------------------------------------------+ |
| | Client ID                                                             | |
| | +-------------------------------------------------------------------+ | |
| | | my-client-id                                                      | | |
| | +-------------------------------------------------------------------+ | |
| |                                                                       | |
| | Client Secret                                                         | |
| | +-------------------------------------------------------------------+ | |
| | | ********                                              [Show/Hide] | | |
| | +-------------------------------------------------------------------+ | |
| |                                                                       | |
| | Scopes                                                                | |
| | +-------------------------------------------------------------------+ | |
| | | read write profile                                                | | |
| | +-------------------------------------------------------------------+ | |
| +-----------------------------------------------------------------------+ |
|                                                                           |
|                                                 [Cancel]  [Save Settings] |
+---------------------------------------------------------------------------+
```

**Connection Mode:**
- **Direct** - Browser connects directly to server (requires server to have CORS headers)
- **Via Proxy** - Route through inspector proxy (required for STDIO transport, useful for CORS-restricted servers)

**Custom Headers:**
- Key-value pairs sent with every HTTP request to this server
- Useful for API keys, authorization tokens, custom routing

**Request Metadata:**
- Data included in `_meta` field of every MCP request
- Per-server isolation (previously stored globally in localStorage)

**Timeouts:**
- **Connection Timeout** - Max time to establish connection (ms)
- **Request Timeout** - Max time for individual requests (ms)

**OAuth Settings:**
- Pre-configure OAuth credentials for servers requiring authentication
- Client ID and Client Secret for OAuth 2.0 flows
- Scopes to request during authorization

**Clone Functionality:**
The [Clone] button on the server card creates a duplicate configuration, enabling:
- Testing same server with different headers/metadata
- Comparing behavior with different timeout settings
- Maintaining separate OAuth credentials for different environments

### Import server.json Modal

Support for importing MCP Registry `server.json` format for testing servers before publishing.

```
┌─────────────────────────────────────────────────────────────────────────────┐
│ Import MCP Registry server.json                                         [×] │
├─────────────────────────────────────────────────────────────────────────────┤
│                                                                             │
│ Paste server.json content or drag and drop a file:                          │
│ ┌─────────────────────────────────────────────────────────────────────────┐ │
│ │ {                                                                       │ │
│ │   "$schema": "https://static.modelcontextprotocol.io/schemas/...",      │ │
│ │   "name": "io.github.user/my-server",                                   │ │
│ │   "description": "A sample MCP server",                                 │ │
│ │   "version": "1.0.0",                                                   │ │
│ │   "packages": [{                                                        │ │
│ │     "registryType": "npm",                                              │ │
│ │     "identifier": "my-mcp-server",                                      │ │
│ │     "runtimeHint": "npx",                                               │ │
│ │     "transport": { "type": "stdio" },                                   │ │
│ │     "environmentVariables": [                                           │ │
│ │       { "name": "API_KEY", "description": "API key", "required": true } │ │
│ │     ]                                                                   │ │
│ │   }]                                                                    │ │
│ │ }                                                                       │ │
│ └─────────────────────────────────────────────────────────────────────────┘ │
│                                                          [Browse...] [Clear]│
│                                                                             │
│ ─────────────────────────────────────────────────────────────────────────── │
│                                                                             │
│ Validation Results:                                                         │
│ ┌─────────────────────────────────────────────────────────────────────────┐ │
│ │ ✓ Schema validation passed                                              │ │
│ │ ✓ Package found: my-mcp-server (npm)                                    │ │
│ │ ⚠ Environment variable API_KEY not set                                  │ │
│ │ ℹ Runtime hint: npx                                                     │ │
│ │ ℹ Transport: stdio                                                      │ │
│ └─────────────────────────────────────────────────────────────────────────┘ │
│                                                                             │
│ ─────────────────────────────────────────────────────────────────────────── │
│                                                                             │
│ Package Selection (if multiple packages):                                   │
│ ┌─────────────────────────────────────────────────────────────────────────┐ │
│ │ ● npm: my-mcp-server (npx)                                              │ │
│ │ ○ pypi: my-mcp-server (uvx)                                             │ │
│ └─────────────────────────────────────────────────────────────────────────┘ │
│                                                                             │
│ Environment Variables:                                                      │
│ ┌─────────────────────────────────────────────────────────────────────────┐ │
│ │ API_KEY *                   Description: API key                        │ │
│ │ ┌─────────────────────────────────────────────────────────────────────┐ │ │
│ │ │ sk-...                                                              │ │ │
│ │ └─────────────────────────────────────────────────────────────────────┘ │ │
│ │                                                                         │ │
│ │ OPTIONAL_VAR                Description: Optional setting               │ │
│ │ ┌─────────────────────────────────────────────────────────────────────┐ │ │
│ │ │                                                                     │ │ │
│ │ └─────────────────────────────────────────────────────────────────────┘ │ │
│ └─────────────────────────────────────────────────────────────────────────┘ │
│                                                                             │
│ Server Name (optional override):                                            │
│ ┌─────────────────────────────────────────────────────────────────────────┐ │
│ │ my-server                                                               │ │
│ └─────────────────────────────────────────────────────────────────────────┘ │
│                                                                             │
│                                    [Validate Again]  [Cancel]  [Add Server] │
└─────────────────────────────────────────────────────────────────────────────┘
```

**Browse Button:**
- Opens native file picker to select a local `server.json` file
- Supports `.json` file filter
- Note: Registry browser may be added as future enhancement or plugin

**Schema Validation:**
- Validate against official MCP Registry schema
- Show validation errors inline with line numbers
- Highlight issues in the JSON editor

**Package Selection:**
- If server.json contains multiple packages (npm + pypi), let user choose which to use
- Display registry type, identifier, and runtime hint for each option

**Environment Variables:**
- Parse `environmentVariables` array from selected package
- Generate form fields for each variable
- Mark required variables with asterisk (*)
- Show description as helper text
- Validate required variables are filled before enabling "Add Server"

**Value Verification:**
- Check if package exists in registry (npm, pypi)
- Verify environment variables are set (or prompt user)
- For HTTP transport: optionally verify URL is reachable
- For STDIO: verify command is available (e.g., `npx` installed)

**Server Generation:**
- Convert server.json to internal config format
- Construct command from runtime hint + package identifier (e.g., `npx -y my-mcp-server`)
- Apply environment variables
- Set transport type from package.transport

**server.json to Internal Config Mapping:**
| server.json Field | Internal Config Field |
|-------------------|----------------------|
| `name` | `name` (display name) |
| `packages[n].registryType` | Determines command prefix |
| `packages[n].identifier` | Package name in command |
| `packages[n].runtimeHint` | Command prefix (npx, uvx, etc.) |
| `packages[n].transport.type` | `transportType` |
| `packages[n].environmentVariables` | `env` object |

**Use Cases:**
1. MCP authors testing server.json before publishing to registry
2. Developers importing servers from registry without manual setup
3. Configuration troubleshooting with detailed validation feedback

### Server Info (Connected)

Shown as a modal or dedicated screen after successful connection.

```
┌─────────────────────────────────────────────────────────┐
│  Server Information                              [×]    │
├─────────────────────────────────────────────────────────┤
│                                                         │
│  Name:        everything-server                         │
│  Version:     1.0.0                                     │
│  Protocol:    2025-11-25                                │
│  Transport:   stdio                                     │
│                                                         │
│  Server Capabilities          Client Capabilities       │
│  ─────────────────────        ─────────────────────     │
│  ✓ Tools (4)                  ✓ Sampling                │
│  ✓ Resources (12)             ✓ Elicitation             │
│  ✓ Prompts (2)                ✓ Roots (3)               │
│  ✓ Logging                    ✓ Tasks                   │
│  ✓ Completions                                          │
│  ✓ Tasks                                                │
│  ✗ Experimental                                         │
│                                                         │
│  Server Instructions                                    │
│  ───────────────────                                    │
│  "This server provides testing tools for MCP..."        │
│                                                         │
│  OAuth Details (if applicable)                          │
│  ─────────────                                          │
│  Auth URL:    https://auth.example.com                  │
│  Scopes:      read, write                               │
│  Access Token: eyJhbG... [Copy] [Decode JWT ▼]          │
│                                                         │
└─────────────────────────────────────────────────────────┘
```

**Functionality:**
- Display server metadata, version, and negotiated protocol version
- Show both **server** and **client** capabilities with counts
- Server capabilities: Tools, Resources, Prompts, Logging, Completions, Tasks, Experimental
- Client capabilities: Sampling, Elicitation, Roots, Tasks, Experimental
- Display server instructions if provided
- Show OAuth tokens with copy and JWT decode options

### OAuth Debugger

Accessed via [OAuth Debug] button on the server card (visible when server uses OAuth).

```
+---------------------------------------------------------------------------+
| OAuth Debugger: my-server                                             [x] |
+---------------------------------------------------------------------------+
|                                                                           |
| OAuth Flow Status                                                         |
| +-----------------------------------------------------------------------+ |
| | Step 1: Authorization Request                             [Completed] | |
| | +-------------------------------------------------------------------+ | |
| | | GET https://auth.example.com/authorize                            | | |
| | |   ?client_id=my-client-id                                         | | |
| | |   &redirect_uri=http://localhost:5173/callback                    | | |
| | |   &response_type=code                                             | | |
| | |   &scope=read%20write                                             | | |
| | |   &state=abc123                                                   | | |
| | +-------------------------------------------------------------------+ | |
| |                                                             [Copy URL] | |
| +-----------------------------------------------------------------------+ |
|                                                                           |
| +-----------------------------------------------------------------------+ |
| | Step 2: Authorization Code                                [Completed] | |
| | +-------------------------------------------------------------------+ | |
| | | code: xyz789...                                                   | | |
| | | state: abc123 (verified)                                          | | |
| | +-------------------------------------------------------------------+ | |
| +-----------------------------------------------------------------------+ |
|                                                                           |
| +-----------------------------------------------------------------------+ |
| | Step 3: Token Exchange                                    [Completed] | |
| | +-------------------------------------------------------------------+ | |
| | | POST https://auth.example.com/token                               | | |
| | | grant_type=authorization_code&code=xyz789...                      | | |
| | +-------------------------------------------------------------------+ | |
| +-----------------------------------------------------------------------+ |
|                                                                           |
| +-----------------------------------------------------------------------+ |
| | Step 4: Access Token                                      [Active]    | |
| | +-------------------------------------------------------------------+ | |
| | | access_token: eyJhbG...                           [Copy] [Decode] | | |
| | | token_type: Bearer                                                | | |
| | | expires_in: 3600 (expires at 15:32:00)                            | | |
| | | scope: read write                                                 | | |
| | +-------------------------------------------------------------------+ | |
| +-----------------------------------------------------------------------+ |
|                                                                           |
| +-----------------------------------------------------------------------+ |
| | Refresh Token                                                         | |
| | +-------------------------------------------------------------------+ | |
| | | refresh_token: def456...                                  [Copy]  | | |
| | +-------------------------------------------------------------------+ | |
| |                                                    [Test Refresh Now] | |
| +-----------------------------------------------------------------------+ |
|                                                                           |
| ---------------------------------------------------------------------------
|                                                                           |
| Decoded Access Token (JWT)                                                |
| +-----------------------------------------------------------------------+ |
| | Header:                                                               | |
| |   { "alg": "RS256", "typ": "JWT" }                                   | |
| |                                                                       | |
| | Payload:                                                              | |
| |   {                                                                   | |
| |     "sub": "user123",                                                 | |
| |     "aud": "my-client-id",                                            | |
| |     "scope": "read write",                                            | |
| |     "exp": 1732990800,                                                | |
| |     "iat": 1732987200                                                 | |
| |   }                                                                   | |
| +-----------------------------------------------------------------------+ |
|                                                                           |
|                                          [Revoke Token]  [Start New Flow] |
+---------------------------------------------------------------------------+
```

**Features:**
- **Flow Visualization** - Step-by-step view of OAuth 2.0 flow
  - Authorization request URL with all parameters
  - Authorization code received
  - Token exchange request/response
  - Access token details
- **Token Display:**
  - Access token with copy and decode options
  - Token type and expiration time
  - Refresh token (if available)
  - Decoded JWT payload and header
- **Actions:**
  - [Test Refresh Now] - Manually trigger token refresh
  - [Revoke Token] - Revoke current access token
  - [Start New Flow] - Begin fresh OAuth flow
  - [Copy] - Copy tokens/URLs to clipboard
  - [Decode] - Show JWT contents

**Use Cases:**
1. Debugging OAuth configuration issues
2. Verifying token claims and scopes
3. Testing token refresh behavior
4. Understanding the full OAuth handshake

### Feature Screens

Each feature screen uses a **resizable panel layout** for flexibility.

#### Tools Screen

```
┌─────────────────┬──────────────────────────────────────┬────────────────────────┐
│ Tools (4)       │ Parameters                           │ Results                │
│ ● List updated  │ (40%)                                │ (30%)                  │
│ [Refresh Now]   │ ↔ resize                             │                        │
├─────────────────┼──────────────────────────────────────┼────────────────────────┤
│                 │                                      │                        │
│ [Search...]     │ Tool: query_database                 │ Output:                │
│                 │ ───────────────────                  │                        │
│ ● query_db      │ Annotations:                         │ ┌──────────────────┐   │
│   [user]       │   Audience: user                      │ │                  │   │
│   [read-only]  │   Read-only: true                     │ │   [Image]        │   │
│                 │   Hints: "Useful for data queries"   │ │                  │   │
│ ○ echo          │                                      │ └──────────────────┘   │
│ ○ add           │ table *                              │                        │
│ ○ longOp        │ ┌────────────────────────────────┐   │ {                      │
│   [long-run]   │ │ users                        ▼ │   │   "rows": 42,          │
│ ○ dangerOp      │ └────────────────────────────────┘   │   "data": [...]        │
│   [destructive]│   Suggestions: users, orders, items │ }                      │
│                 │                                      │                        │
│                 │ limit                                │ [Play Audio]           │
│                 │ ┌────────────────────────────────┐   │                        │
│                 │ │ 100                            │   │ [Copy] [Clear]         │
│                 │ └────────────────────────────────┘   │                        │
│                 │                                      │                        │
│                 │ ████████████░░░░░░░░ 60%             │                        │
│                 │ Processing step 3 of 5...            │                        │
│                 │                                      │                        │
│                 │ [Execute Tool]           [Cancel]    │                        │
└─────────────────┴──────────────────────────────────────┴────────────────────────┘
```

**Features:**
- **List Changed Indicator** - Shows when `notifications/tools/list_changed` received, with refresh button
- Searchable/filterable tool list
- **Tool Annotations** displayed:
  - Audience badge ([user], [assistant])
  - Read-only indicator ([read-only])
  - Destructive warning ([destructive])
  - Long-running indicator ([long-run])
  - Custom hints from server
- **Autocomplete** for arguments via `completion/complete`:
  - Dropdown suggestions as user types
  - Supports enum and dynamic completion
- Form generated from tool input schema
- **Per-Tool Metadata** - [Edit Metadata] button to set tool-specific `_meta` fields:
  - Stored per-server, per-tool (not in global localStorage)
  - Merged with server-level metadata on each call
  - Use case: Different progressToken behavior, tool-specific tracking IDs
- **Progress Indicator** from `notifications/progress`:
  - Progress bar with percentage
  - Step description if provided
  - Elapsed time display
- Execute button with loading state
- **Cancel button** sends `notifications/cancelled`
- **Rich Result Display**:
  - JSON/text with syntax highlighting
  - Image preview for image content (base64)
  - Audio player for audio content (base64)
  - Resource links displayed as clickable references

#### Resources Screen

Uses an **accordion layout** for the left panel to organize Resources, Templates, and Subscriptions into collapsible sections.

```
┌────────────────────────────────┬────────────────────────────────────────────┐
│ Resources                      │ Content Preview (65%)                      │
│ ● List updated [Refresh Now]   │                                            │
├────────────────────────────────┼────────────────────────────────────────────┤
│                                │                                            │
│ [Search...]                    │ URI: file:///config.json                   │
│                                │ MIME: application/json                     │
│ [v] Resources (12)             │ ─────────────────────────────              │
│ ├─────────────────────────────┐│                                            │
│ │ ● config.json               ││ Annotations:                               │
│ │   [application]             ││   Audience: application                    │
│ │   [priority: 0.9]           ││   Priority: 0.9 (high)                     │
│ │                             ││                                            │
│ │ ○ readme.md                 ││ {                                          │
│ │   [user]                    ││   "name": "my-app",                        │
│ │                             ││   "version": "1.0.0"                       │
│ │ ○ data.csv                  ││ }                                          │
│ │ ○ schema.json               ││                                            │
│ │   ... (8 more)              ││ [Copy] [Subscribe] [Unsubscribe]           │
│ └─────────────────────────────┘│                                            │
│                                │ Last updated: 14:32:05                     │
│ [>] Templates (2)              │                                            │
│                                │                                            │
│ [>] Subscriptions (1)          │                                            │
│                                │                                            │
└────────────────────────────────┴────────────────────────────────────────────┘
```

**Expanded Templates Section:**
<<<<<<< HEAD
```
│ [v] Templates (2)              │
│ ├─────────────────────────────┐│
│ │ ○ user/{id}                 ││
│ │   [id: ________ ] [Go]      ││
│ │                             ││
│ │ ○ file/{path}               ││
│ │   [path: _______ ] [Go]     ││
│ └─────────────────────────────┘│
```

**Expanded Subscriptions Section:**
=======
```
│ [v] Templates (2)              │
│ ├─────────────────────────────┐│
│ │ ○ user/{id}                 ││
│ │   [id: ________ ] [Go]      ││
│ │                             ││
│ │ ○ file/{path}               ││
│ │   [path: _______ ] [Go]     ││
│ └─────────────────────────────┘│
>>>>>>> b9471668
```
│ [v] Subscriptions (1)          │
│ ├─────────────────────────────┐│
│ │ ● config.json               ││
│ │   Last update: 14:32:05     ││
│ │                  [Unsub]    ││
│ └─────────────────────────────┘│
```

**Accordion Behavior:**
- Sections expand/collapse independently by clicking header
- [v] indicates expanded section, [>] indicates collapsed
- Empty sections show "(0)" count and collapse by default
- If only Resources exist, that section expands by default
- Search filters across all sections simultaneously

**Expanded Subscriptions Section:**
```
│ [v] Subscriptions (1)          │
│ ├─────────────────────────────┐│
│ │ ● config.json               ││
│ │   Last update: 14:32:05     ││
│ │                  [Unsub]    ││
│ └─────────────────────────────┘│
```

**Accordion Behavior:**
- Sections expand/collapse independently by clicking header
- [v] indicates expanded section, [>] indicates collapsed
- Empty sections show "(0)" count and collapse by default
- If only Resources exist, that section expands by default
- Search filters across all sections simultaneously

**Features:**
- **List Changed Indicator** - Shows when `notifications/resources/list_changed` received
- **Accordion Layout** - Collapsible sections for Resources, Templates, Subscriptions
- List resources with pagination within each section
- **Resource Annotations** displayed:
  - Audience badge ([user], [application/assistant])
  - Priority indicator ([high], [medium], [low])
- Resource templates with inline variable input and [Go] button
- Subscribe/unsubscribe to resource updates
- **Subscriptions Section** shows active subscriptions with last update time
- Content viewer (JSON, text, binary preview)
- Image preview for image resources
- Audio player for audio resources

#### Prompts Screen

```
┌──────────────────────────────┬──────────────────────────────────────────┐
│ Prompts (2)                  │ Result (65%)                             │
│ ● List updated [Refresh Now] │                                          │
├──────────────────────────────┼──────────────────────────────────────────┤
│                              │                                          │
│ Select Prompt:               │ Messages:                                │
│ ┌──────────────────────────┐ │                                          │
│ │ greeting_prompt        ▼ │ │ [0] role: user                           │
│ └──────────────────────────┘ │     Content:                             │
│                              │     "Hello, my name is John and I        │
│ Description:                 │      like cats"                          │
│ "Generates a friendly        │                                          │
│  greeting message"           │     [Image: profile.png]                 │
│                              │                                          │
│ Arguments:                   │ [1] role: assistant                      │
│ ─────────────                │     "Nice to meet you, John! I see       │
│                              │      you're a cat lover..."              │
│ name *                       │                                          │
│ ┌──────────────────────────┐ │                                          │
│ │ John                   ▼ │ │                                          │
│ └──────────────────────────┘ │                                          │
│   Suggestions: John, Jane    │                                          │
│                              │                                          │
│ interests                    │                                          │
│ ┌──────────────────────────┐ │                                          │
│ │ cats                     │ │                                          │
│ └──────────────────────────┘ │                                          │
│                              │                                          │
│ [Get Prompt]                 │ [Copy JSON] [Copy Messages]              │
└──────────────────────────────┴──────────────────────────────────────────┘
```

**Features:**
- **List Changed Indicator** - Shows when `notifications/prompts/list_changed` received
- Dropdown to select from available prompts
- Prompt description displayed
- **Autocomplete** for arguments via `completion/complete`
- Form generated from prompt arguments
- Display prompt messages result with:
  - Role labels
  - Text content
  - Image content preview
  - Audio content player
  - Embedded resource display
- Copy functionality (JSON or plain messages)

#### Logging Screen

```
┌───────────────────────┬─────────────────────────────────────────────────────┐
│ Log Controls (25%)    │ Log Stream (75%)                                    │
│ ↔ resize              │                                                     │
├───────────────────────┼─────────────────────────────────────────────────────┤
│                       │                                                     │
│ Log Level:            │ 14:32:01 [INFO]     Server initialized              │
│ ┌─────────────────┐   │ 14:32:02 [DEBUG]    Loading tool: echo              │
│ │ debug         ▼ │   │ 14:32:02 [DEBUG]    Loading tool: add               │
│ └─────────────────┘   │ 14:32:03 [NOTICE]   Configuration loaded            │
│                       │ 14:32:05 [WARNING]  Rate limit approaching          │
│ [Set Level]           │ 14:32:10 [ERROR]    Failed to fetch resource: 404   │
│                       │ 14:32:15 [CRITICAL] Database connection lost        │
│ Filter:               │ 14:32:16 [ALERT]    Service degraded                │
│ ┌─────────────────┐   │ 14:32:20 [EMERGENCY] System failure                 │
│ │                 │   │                                                     │
│ └─────────────────┘   │ ─────────────────────────────────────────────────   │
│                       │                                                     │
│ Show Levels:          │                                                     │
│ ☑ DEBUG               │                                                     │
│ ☑ INFO                │                                                     │
│ ☑ NOTICE              │                                                     │
│ ☑ WARNING             │                                                     │
│ ☑ ERROR               │                                                     │
│ ☑ CRITICAL            │                                                     │
│ ☑ ALERT               │                                                     │
│ ☑ EMERGENCY           │                                                     │
│                       │                                                     │
│ [Clear] [Export]      │ [Auto-scroll ✓] [Copy All]                          │
└───────────────────────┴─────────────────────────────────────────────────────┘
```

**Features:**
- **Set Log Level** via `logging/setLevel` request
  - Options: debug, info, notice, warning, error, critical, alert, emergency
- **Real-time Log Stream** from `notifications/message`
- Filter by text search
- Filter by log level checkboxes (all 8 RFC 5424 levels)
- **Color-coded by severity** (8 distinct visual treatments):

| Level | Color | Style |
|-------|-------|-------|
| DEBUG | Gray | Normal |
| INFO | Blue | Normal |
| NOTICE | Cyan | Normal |
| WARNING | Yellow | Normal |
| ERROR | Red | Normal |
| CRITICAL | Red | Bold |
| ALERT | Magenta | Bold |
| EMERGENCY | White on Red | Background highlight |

- Timestamp display
- Logger name display (if provided)
- Auto-scroll toggle
- Export logs to file
- Copy all logs to clipboard

#### Tasks Screen

```
┌─────────────────────────────────────────────────────────────────────────┐
│ Tasks                                                     [Refresh]     │
├─────────────────────────────────────────────────────────────────────────┤
│                                                                         │
│ Active Tasks (2)                                                        │
│ ┌─────────────────────────────────────────────────────────────────────┐ │
│ │ Task: abc-123              Status: running         ████████░░ 80%  │ │
│ │ Method: tools/call                                                  │ │
│ │ Tool: longRunningOperation                                          │ │
│ │ Started: 14:32:05          Elapsed: 45s                             │ │
│ │ Progress: Processing batch 4 of 5...                                │ │
│ │                                            [View Details] [Cancel]  │ │
│ └─────────────────────────────────────────────────────────────────────┘ │
│                                                                         │
│ ┌─────────────────────────────────────────────────────────────────────┐ │
│ │ Task: def-456              Status: waiting         ░░░░░░░░░░ 0%   │ │
│ │ Method: resources/read                                              │ │
│ │ Resource: large-dataset                                             │ │
│ │ Started: 14:33:00          Elapsed: 10s                             │ │
│ │                                            [View Details] [Cancel]  │ │
│ └─────────────────────────────────────────────────────────────────────┘ │
│                                                                         │
│ Completed Tasks (3)                                    [Clear History]  │
│ ┌─────────────────────────────────────────────────────────────────────┐ │
│ │ Task: ghi-789              Status: completed       ██████████ 100% │ │
│ │ Method: tools/call (processData)                                    │ │
│ │ Completed: 14:31:30        Duration: 1m 30s                         │ │
│ │                                            [View Result] [Dismiss]  │ │
│ └─────────────────────────────────────────────────────────────────────┘ │
│                                                                         │
└─────────────────────────────────────────────────────────────────────────┘
```

**Features:**
- **Task List** via `tasks/list` request
- **Real-time Status Updates** via `notifications/task/statusChanged`
- **Progress Display** from `notifications/progress`:
  - Progress bar with percentage
  - Current step description
  - Total/current progress numbers
- Task states: waiting, running, completed, failed, cancelled
- **Cancel Tasks** via `tasks/cancel`
- **View Results** via `tasks/result`
- **View Task Details** via `tasks/get`
- Task history with dismissal
- Elapsed time / duration display

#### History Screen

A unified history of all MCP requests with replay capability.

```
┌─────────────────────────────────────────────────────────────────────────────────────┐
│ History                                           [Search...] [Filter ▼] [Clear All] │
├─────────────────────────────────────────────────────────────────────────────────────┤
│                                                                                     │
│ ┌─────────────────────────────────────────────────────────────────────────────────┐ │
│ │ * 14:35:22  tools/call         echo                               [Replay] [Pin] │ │
│ │    Parameters: { "message": "Hello world" }                                     │ │
│ │    Result: ✓ Success (45ms)                                                     │ │
│ │    ──────────────────────────────────────────────────────────────────────────── │ │
│ │    Response: { "content": [{ "type": "text", "text": "Hello world" }] }         │ │
│ └─────────────────────────────────────────────────────────────────────────────────┘ │
│                                                                                     │
│ ┌─────────────────────────────────────────────────────────────────────────────────┐ │
│ │    14:34:15  resources/read     file:///config.json               [Replay] [Pin] │ │
│ │    Result: ✓ Success (120ms)                                                    │ │
│ │    ──────────────────────────────────────────────────────────────────────────── │ │
│ │    Content: { "name": "my-app", "version": "1.0.0" }  (collapsed)  [Expand]     │ │
│ └─────────────────────────────────────────────────────────────────────────────────┘ │
│                                                                                     │
│ ┌─────────────────────────────────────────────────────────────────────────────────┐ │
│ │    14:33:45  prompts/get        greeting_prompt                   [Replay] [Pin] │ │
│ │    Arguments: { "name": "John", "interests": "cats" }                           │ │
│ │    Result: ✓ Success (30ms)                                                     │ │
│ └─────────────────────────────────────────────────────────────────────────────────┘ │
│                                                                                     │
│ ┌─────────────────────────────────────────────────────────────────────────────────┐ │
│ │    14:32:10  tools/call         query_database                    [Replay] [Pin] │ │
│ │    Parameters: { "table": "users", "limit": 10 }                                │ │
│ │    Result: ✗ Error (200ms)                                                      │ │
│ │    ──────────────────────────────────────────────────────────────────────────── │ │
│ │    Error: "Table 'users' not found"                                             │ │
│ └─────────────────────────────────────────────────────────────────────────────────┘ │
│                                                                                     │
│ Pinned Requests (2)                                                                 │
│ ┌─────────────────────────────────────────────────────────────────────────────────┐ │
│ │ * "Test echo"      tools/call    echo             14:35:22       [Replay] [Unpin] │
│ │ * "Get config"     resources/read file:///config.json 14:34:15  [Replay] [Unpin] │
│ └─────────────────────────────────────────────────────────────────────────────────┘ │
│                                                                                     │
│                                                          Showing 50 of 127 entries │
│                                                               [Load More]          │
└─────────────────────────────────────────────────────────────────────────────────────┘
```

**Features:**
- **Automatic Capture** - All MCP requests/responses logged automatically:
  - `tools/call` - Tool invocations
  - `resources/read` - Resource reads
  - `prompts/get` - Prompt retrievals
  - `sampling/createMessage` - Sampling requests/responses
  - `elicitation/create` - Elicitation requests/responses
- **Request Details** displayed:
  - Timestamp
  - Method name
  - Target (tool name, resource URI, prompt name)
  - Parameters/arguments
  - Result status (success/error)
  - Response time
  - Response data (collapsible)
- **Replay** - Re-execute any request with original parameters:
  - Opens relevant screen (Tools, Resources, Prompts) pre-filled
  - Option to modify parameters before replay
- **Pin/Save** - Pin important requests for quick access:
  - Pinned requests persist across sessions
  - Optional custom label for pinned items
  - Pinned section at bottom for easy access
- **Filter** by:
  - Method type (tools, resources, prompts, sampling, elicitation)
  - Status (success, error)
  - Time range
- **Search** across method names, parameters, and responses
- **Pagination** - Load more for large histories
- **Clear** - Clear history (with confirmation)
- **Export** - Export history as JSON for sharing/debugging

**Replay Workflow:**
1. Click [Replay] on any history entry
2. Inspector navigates to the appropriate screen (Tools, Resources, Prompts)
3. Form is pre-filled with the original parameters
4. User can modify parameters or execute immediately
5. New request is added to history

### Client Feature Handlers

These are modals/panels that appear when the server invokes client capabilities.

#### Sampling Panel

When server sends `sampling/createMessage` request:

```
┌─────────────────────────────────────────────────────────────────────────┐
│ Sampling Request                                                    [x]  │
├─────────────────────────────────────────────────────────────────────────┤
│                                                                         │
│ The server is requesting an LLM completion.                             │
│                                                                         │
│ Messages:                                                               │
│ ┌─────────────────────────────────────────────────────────────────────┐ │
│ │ [0] role: user                                                      │ │
│ │     "Analyze this data and provide insights about the trends..."    │ │
│ │                                                                     │ │
│ │ [1] role: user                                                      │ │
│ │     [Image: data_chart.png - Click to preview]                      │ │
│ └─────────────────────────────────────────────────────────────────────┘ │
│                                                                         │
│ Model Preferences:                                                      │
│ ┌─────────────────────────────────────────────────────────────────────┐ │
│ │ Hints: ["claude-3-sonnet", "gpt-4"]                                 │ │
│ │ Cost Priority: low (0.2)                                            │ │
│ │ Speed Priority: medium (0.5)                                        │ │
│ │ Intelligence Priority: high (0.8)                                   │ │
│ └─────────────────────────────────────────────────────────────────────┘ │
│                                                                         │
│ Parameters:                                                             │
│   Max Tokens: 1000                                                      │
│   Stop Sequences: ["\n\n", "END"]                                       │
│   Temperature: (not specified)                                          │
│                                                                         │
│ Include Context: ☑ thisServer                                           │
│                                                                         │
│ ─────────────────────────────────────────────────────────────────────   │
│                                                                         │
│ Response (enter mock response or connect to LLM):                       │
│ ┌─────────────────────────────────────────────────────────────────────┐ │
│ │ Based on the data chart, I can see several key trends:              │ │
│ │                                                                     │ │
│ │ 1. Revenue has increased 25% quarter-over-quarter                   │ │
│ │ 2. User engagement peaks on Tuesdays...                             │ │
│ │                                                                     │ │
│ └─────────────────────────────────────────────────────────────────────┘ │
│                                                                         │
│ Model Used: ________________    Stop Reason: [end_turn ▼]               │
│                                                                         │
│                                      [Reject Request]  [Send Response]  │
└─────────────────────────────────────────────────────────────────────────┘
```

**Features:**
- Display full sampling request details:
  - Messages with text, image, and audio content
  - Model hints and preferences
  - Max tokens, stop sequences, temperature
  - Context inclusion settings
- **Editable response field** for mock LLM testing
- Model and stop reason fields for response
- **Approve/Reject** with human-in-the-loop
- Image/audio preview in messages
- Option to integrate with real LLM (deferred to plugins)

#### Elicitation Handler

When server sends `elicitation/create` request:

**Form Mode:**

```
┌─────────────────────────────────────────────────────────────────────────┐
│ Server Request: User Input Required                                 [x]  │
├─────────────────────────────────────────────────────────────────────────┤
│                                                                         │
│ "Please provide your database connection details to proceed."           │
│                                                                         │
│ ─────────────────────────────────────────────────────────────────────   │
│                                                                         │
│ Host *                                                                  │
│ ┌─────────────────────────────────────────────────────────────────────┐ │
│ │ localhost                                                           │ │
│ └─────────────────────────────────────────────────────────────────────┘ │
│                                                                         │
│ Port *                                                                  │
│ ┌─────────────────────────────────────────────────────────────────────┐ │
│ │ 5432                                                                │ │
│ └─────────────────────────────────────────────────────────────────────┘ │
│                                                                         │
│ Database                                                                │
│ ┌─────────────────────────────────────────────────────────────────────┐ │
│ │ myapp_production                                                    │ │
│ └─────────────────────────────────────────────────────────────────────┘ │
│                                                                         │
│ SSL Mode                                                                │
│ ┌─────────────────────────────────────────────────────────────────────┐ │
│ │ require                                                           ▼ │ │
│ └─────────────────────────────────────────────────────────────────────┘ │
│                                                                         │
│ WARNING: Only provide information you trust this server with.          │
│    The server "{server_name}" is requesting this data.                 │
│                                                                         │
│                                              [Cancel]  [Submit]         │
└─────────────────────────────────────────────────────────────────────────┘
```

**URL Mode:**

```
┌─────────────────────────────────────────────────────────────────────────┐
│ Server Request: External Action Required                            [x]  │
├─────────────────────────────────────────────────────────────────────────┤
│                                                                         │
│ "Please complete the OAuth authorization in your browser."              │
│                                                                         │
│ ─────────────────────────────────────────────────────────────────────   │
│                                                                         │
│ The server is requesting you visit:                                     │
│                                                                         │
│ ┌─────────────────────────────────────────────────────────────────────┐ │
│ │ https://auth.example.com/oauth/authorize?client_id=abc&state=xyz    │ │
│ └─────────────────────────────────────────────────────────────────────┘ │
│                                                            [Copy URL]   │
│                                                                         │
│                           [Open in Browser]                             │
│                                                                         │
│ ─────────────────────────────────────────────────────────────────────   │
│                                                                         │
│ Status: Waiting for completion...                        ◌ (spinning)   │
│                                                                         │
│ Elicitation ID: abc123-def456                                           │
│                                                                         │
│ WARNING: This will open an external URL. Verify the domain before proceeding.
│                                                                         │
│                                              [Cancel]                   │
└─────────────────────────────────────────────────────────────────────────┘
```

**Features:**
- **Form Mode:**
  - Generate form from JSON Schema in request
  - Validate input before submission
  - Required field indicators
  - Security warning with server name
  - Submit returns response to server
- **URL Mode:**
  - Display URL for user to visit
  - Copy URL button
  - Open in browser button
  - Waiting indicator until `notifications/elicitation/complete` received
  - Elicitation ID display
  - Domain verification warning
- **Cancel** sends declined response

#### Roots Configuration

Accessed via Settings or Server Info panel:

```
┌─────────────────────────────────────────────────────────────────────────┐
│ Roots Configuration                                                     │
├─────────────────────────────────────────────────────────────────────────┤
│                                                                         │
│ Filesystem roots exposed to the connected server:                       │
│                                                                         │
│ ┌─────────────────────────────────────────────────────────────────────┐ │
│ │ Name          URI                                          Actions  │ │
│ ├─────────────────────────────────────────────────────────────────────┤ │
│ │ Project       file:///home/user/myproject               [Remove]    │ │
│ ├─────────────────────────────────────────────────────────────────────┤ │
│ │ Documents     file:///home/user/Documents               [Remove]    │ │
│ ├─────────────────────────────────────────────────────────────────────┤ │
│ │ Config        file:///etc/myapp                         [Remove]    │ │
│ └─────────────────────────────────────────────────────────────────────┘ │
│                                                                         │
│ [+ Add Root]                                                            │
│                                                                         │
│ ─────────────────────────────────────────────────────────────────────   │
│                                                                         │
│ Add New Root:                                                           │
│                                                                         │
│ Name:                                                                   │
│ ┌─────────────────────────────────────────────────────────────────────┐ │
│ │ Downloads                                                           │ │
│ └─────────────────────────────────────────────────────────────────────┘ │
│                                                                         │
│ Path:                                                                   │
│ ┌─────────────────────────────────────────────────────────────────────┐ │
│ │ /home/user/Downloads                                                │ │
│ └─────────────────────────────────────────────────────────────────────┘ │
│                                                        [Browse] [Add]   │
│                                                                         │
│ WARNING: Roots give the server access to these directories.            │
│ Only add directories you trust the server to access.                   │
│                                                                         │
└─────────────────────────────────────────────────────────────────────────┘
```

**Features:**
- List configured roots with name and URI
- Add new roots:
  - Name field
  - Path field with browse button
- Remove roots
- **Sends `notifications/roots/listChanged`** when roots are modified
- Responds to `roots/list` requests from server
- Security warning about filesystem access

#### Experimental Features Panel

Accessed via Settings or dedicated nav item:

```
┌─────────────────────────────────────────────────────────────────────────┐
│ Experimental Features & Advanced Testing                                │
├─────────────────────────────────────────────────────────────────────────┤
│                                                                         │
│ WARNING: These features are non-standard and may change or be removed. │
│                                                                         │
│ Server Experimental Capabilities:                                       │
│ ┌─────────────────────────────────────────────────────────────────────┐ │
│ │ custom_analytics                                                    │ │
│ │   Description: Custom analytics tracking                            │ │
│ │   Methods: analytics/track, analytics/query                         │ │
│ │                                                            [Test →] │ │
│ ├─────────────────────────────────────────────────────────────────────┤ │
│ │ streaming_v2                                                        │ │
│ │   Description: Enhanced streaming support                           │ │
│ │   Methods: stream/start, stream/stop, stream/data                   │ │
│ │                                                            [Test →] │ │
│ └─────────────────────────────────────────────────────────────────────┘ │
│                                                                         │
│ Client Experimental Capabilities (advertised to server):                │
│ ┌─────────────────────────────────────────────────────────────────────┐ │
│ │ ☐ custom_analytics                                                  │ │
│ │ ☐ streaming_v2                                                      │ │
│ │ ☐ Add custom capability...                                          │ │
│ └─────────────────────────────────────────────────────────────────────┘ │
│                                                                         │
│ ─────────────────────────────────────────────────────────────────────   │
│                                                                         │
│ Advanced JSON-RPC Tester                                                │
│ Send raw JSON-RPC requests to test ANY method (standard or experimental)│
│                                                                         │
│ Custom Headers (optional):                                              │
│ ┌─────────────────────────────────────────────────────────────────────┐ │
│ │ X-Debug-Mode         | true                              [Remove]   │ │
│ │ X-Request-ID         | test-123                          [Remove]   │ │
│ └─────────────────────────────────────────────────────────────────────┘ │
│ [+ Add Header]                                                          │
│                                                                         │
│ Request:                                                                │
│ ┌─────────────────────────────────────────────────────────────────────┐ │
│ │ {                                                                   │ │
│ │   "jsonrpc": "2.0",                                                 │ │
│ │   "id": 1,                                                          │ │
│ │   "method": "tools/call",                                           │ │
│ │   "params": {                                                       │ │
│ │     "name": "echo",                                                 │ │
│ │     "arguments": { "message": "test" },                             │ │
│ │     "_meta": { "progressToken": "abc123" }                          │ │
│ │   }                                                                 │ │
│ │ }                                                                   │ │
│ └─────────────────────────────────────────────────────────────────────┘ │
│                       [Load from History ▼]  [Send Request]             │
│                                                                         │
│ Response:                                                               │
│ ┌─────────────────────────────────────────────────────────────────────┐ │
│ │ {                                                                   │ │
│ │   "jsonrpc": "2.0",                                                 │ │
│ │   "id": 1,                                                          │ │
│ │   "result": {                                                       │ │
│ │     "content": [{ "type": "text", "text": "test" }]                 │ │
│ │   }                                                                 │ │
│ │ }                                                                   │ │
│ └─────────────────────────────────────────────────────────────────────┘ │
│                                                              [Copy]     │
│                                                                         │
│ Request History:                                                        │
│   14:32:05 - tools/call (success) 45ms                                  │
│   14:31:22 - resources/list (success) 12ms                              │
│   14:30:01 - experimental/myMethod (error) 200ms                        │
│                                                                         │
└─────────────────────────────────────────────────────────────────────────┘
```

**Features:**
- Display server's experimental capabilities from initialization
- Toggle client experimental capabilities to advertise
- Add custom client experimental capabilities
- **Advanced JSON-RPC Tester:**
  - Test ANY JSON-RPC method (not just experimental)
  - **Custom headers** for per-request header injection
  - JSON editor with syntax highlighting
  - Full control over `_meta` and `progressToken` fields
  - [Load from History] to replay previous requests
  - Response display with copy button
  - Request history with method, status, and duration
- **Use Cases:**
  - Testing server behavior with invalid parameters
  - Debugging SDK message formatting (see full request/response)
  - Verifying `_meta`/`progressToken` handling
  - Testing experimental methods before SDK support
  - Comparing behavior across different servers

## Form Generation

Forms are dynamically generated from JSON Schema for tool inputs, prompt arguments, and resource template variables.

**Supported Field Types:**
| JSON Schema Type | Form Control |
|------------------|--------------|
| `string` | Text input |
| `string` (enum) | Select dropdown |
| `string` (enum with `oneOf`) | Select dropdown with titles |
| `array` (enum items with `anyOf`) | Multi-select dropdown or checkboxes |
| `string` (format: uri) | URL input with validation |
| `number` / `integer` | Number input |
| `boolean` | Checkbox or toggle |
| `array` | Dynamic list with add/remove |
| `object` | Nested fieldset |

**Enum Handling (Single and Multi-select):**

The MCP 2025-11-25 spec supports titled enums using `oneOf`/`anyOf`:

```json
// Single-select enum (oneOf) - renders as dropdown
{
  "type": "string",
  "oneOf": [
    { "const": "small", "title": "Small (1-10 items)" },
    { "const": "medium", "title": "Medium (11-100 items)" },
    { "const": "large", "title": "Large (100+ items)" }
  ]
}

// Multi-select enum (anyOf with array) - renders as multi-select or checkboxes
{
  "type": "array",
  "items": {
    "type": "string",
    "anyOf": [
      { "const": "read", "title": "Read access" },
      { "const": "write", "title": "Write access" },
      { "const": "delete", "title": "Delete access" }
    ]
  }
}
```

| Pattern | Form Control |
|---------|--------------|
| `oneOf` with `const` values | Single-select dropdown with titles |
| `anyOf` with `const` values in array items | Multi-select dropdown or checkboxes |
| Legacy `enum` array | Single-select dropdown (no titles) |

Note: For Shadcn, multi-select requires a third-party component (e.g., [shadcn-multi-select](https://shadcn-multi-select-component.vercel.app/)). Mantine has built-in `MultiSelect`.

**Schema Features:**
- `required` - Mark fields as required (*)
- `default` - Pre-fill with default value
- `description` - Show as helper text
- `title` - Display label (used in `oneOf`/`anyOf` for enum titles)
- `enum` - Render as select dropdown
- `minimum` / `maximum` - Validation for numbers
- `minLength` / `maxLength` - Validation for strings

**Complex Schema Handling:**
- `$ref` - Resolve references and render inline (when possible)
- `anyOf` / `oneOf` (non-enum) - Show JSON editor as fallback
- Toggle between form view and JSON editor for complex cases

## Error Handling UX

### Toast Notifications

Transient errors and success messages shown as toasts:

```
┌─────────────────────────────────────────────────────────┐
│ ✓ Connected to everything-server                   [×]  │
└─────────────────────────────────────────────────────────┘

┌─────────────────────────────────────────────────────────┐
│ [!] Tool execution failed: Invalid parameters      [x]  │
│    [View Documentation →]                               │
└─────────────────────────────────────────────────────────┘
```

### Inline Error Display

Persistent errors shown inline in context (e.g., server cards):

```
┌─────────────────────────────────────────────────────────┐
│ [!] Connection Error                                    │
│                                                         │
│ Failed to connect: ECONNREFUSED                         │
│ Retry attempt 3 of 5                                    │
│                                                         │
│ [Show full error]        [Troubleshooting Guide →]      │
└─────────────────────────────────────────────────────────┘
```

**Error Display Patterns:**
- **Truncation** - Long errors truncated to ~100 chars with "Show more"
- **Retry count** - Display retry attempts for connection errors
- **Doc links** - Contextual links to troubleshooting documentation
- **Expandable** - Click to show full error message/stack trace

### Connection States

Clear visual feedback for connection lifecycle:

| State | Visual | User Action |
|-------|--------|-------------|
| Disconnected | Gray status, toggle off | Click toggle to connect |
| Connecting | Yellow pulsing, spinner | Wait or cancel |
| Connected | Green status, toggle on | Click toggle to disconnect |
| Failed | Red status, error shown | Retry or edit config |
| OAuth Flow | Redirect indicator | Complete OAuth in browser |

## MCP Protocol Coverage

This UX specification covers **100% of the MCP 2025-11-25 protocol specification**.

### Request Methods

| Method | UX Location |
|--------|-------------|
| `initialize` | Connection flow (implicit) |
| `ping` | Navigation bar latency display |
| `tools/list` | Tools Screen |
| `tools/call` | Tools Screen |
| `resources/list` | Resources Screen |
| `resources/templates/list` | Resources Screen (templates section) |
| `resources/read` | Resources Screen |
| `resources/subscribe` | Resources Screen |
| `resources/unsubscribe` | Resources Screen |
| `prompts/list` | Prompts Screen |
| `prompts/get` | Prompts Screen |
| `sampling/createMessage` | Sampling Panel |
| `elicitation/create` | Elicitation Handler |
| `completion/complete` | Tools/Prompts autocomplete |
| `logging/setLevel` | Logging Screen |
| `roots/list` | Roots Configuration |
| `tasks/list` | Tasks Screen |
| `tasks/get` | Tasks Screen |
| `tasks/result` | Tasks Screen |
| `tasks/cancel` | Tasks Screen |

### Notification Methods

| Notification | UX Location |
|--------------|-------------|
| `notifications/initialized` | Connection flow (implicit) |
| `notifications/progress` | Tools Screen progress bar, Tasks Screen |
| `notifications/cancelled` | Tools Screen cancel button |
| `notifications/message` | Logging Screen |
| `notifications/tools/list_changed` | Tools Screen indicator |
| `notifications/resources/list_changed` | Resources Screen indicator |
| `notifications/prompts/list_changed` | Prompts Screen indicator |
| `notifications/resources/updated` | Resources Screen subscriptions |
| `notifications/roots/listChanged` | Roots Configuration |
| `notifications/task/statusChanged` | Tasks Screen |
| `notifications/elicitation/complete` | Elicitation Handler (URL mode) |

### Capabilities

| Capability | Type | UX Location |
|------------|------|-------------|
| `tools` | Server | Tools Screen, Server Info |
| `resources` | Server | Resources Screen, Server Info |
| `prompts` | Server | Prompts Screen, Server Info |
| `logging` | Server | Logging Screen, Server Info |
| `completions` | Server | Forms autocomplete, Server Info |
| `tasks` | Server | Tasks Screen, Server Info |
| `experimental` | Server | Experimental Features Panel, Server Info |
| `sampling` | Client | Sampling Panel, Server Info |
| `elicitation` | Client | Elicitation Handler, Server Info |
| `roots` | Client | Roots Configuration, Server Info |
| `tasks` | Client | Tasks Screen, Server Info |
| `experimental` | Client | Experimental Features Panel, Server Info |

### Content Types

| Content Type | UX Location |
|--------------|-------------|
| Text | All screens (default) |
| Image (base64) | Tools results, Prompts messages, Resources |
| Audio (base64) | Tools results, Prompts messages, Resources |
| Resource links | Tools results, embedded display |
| Embedded resources | Prompts messages |

### Annotations

| Annotation | UX Location |
|------------|-------------|
| Tool audience | Tools Screen badges |
| Tool hints | Tools Screen description |
| Tool readOnly | Tools Screen indicator |
| Tool destructive | Tools Screen warning |
| Resource audience | Resources Screen badges |
| Resource priority | Resources Screen indicator |<|MERGE_RESOLUTION|>--- conflicted
+++ resolved
@@ -143,10 +143,7 @@
 - **Copy** - Copy command/URL to clipboard
 - **Server Info** - Opens server info modal
 - **Settings** - Opens server settings modal (see below)
-<<<<<<< HEAD
-=======
 - **OAuth Debug** - Opens OAuth debugger modal (visible when server uses OAuth)
->>>>>>> b9471668
 - **Clone** - Duplicates server config for creating variants
 - **Edit** - Opens edit server modal
 - **Remove** - Deletes server (with confirmation)
@@ -612,7 +609,6 @@
 ```
 
 **Expanded Templates Section:**
-<<<<<<< HEAD
 ```
 │ [v] Templates (2)              │
 │ ├─────────────────────────────┐│
@@ -623,34 +619,6 @@
 │ │   [path: _______ ] [Go]     ││
 │ └─────────────────────────────┘│
 ```
-
-**Expanded Subscriptions Section:**
-=======
-```
-│ [v] Templates (2)              │
-│ ├─────────────────────────────┐│
-│ │ ○ user/{id}                 ││
-│ │   [id: ________ ] [Go]      ││
-│ │                             ││
-│ │ ○ file/{path}               ││
-│ │   [path: _______ ] [Go]     ││
-│ └─────────────────────────────┘│
->>>>>>> b9471668
-```
-│ [v] Subscriptions (1)          │
-│ ├─────────────────────────────┐│
-│ │ ● config.json               ││
-│ │   Last update: 14:32:05     ││
-│ │                  [Unsub]    ││
-│ └─────────────────────────────┘│
-```
-
-**Accordion Behavior:**
-- Sections expand/collapse independently by clicking header
-- [v] indicates expanded section, [>] indicates collapsed
-- Empty sections show "(0)" count and collapse by default
-- If only Resources exist, that section expands by default
-- Search filters across all sections simultaneously
 
 **Expanded Subscriptions Section:**
 ```
