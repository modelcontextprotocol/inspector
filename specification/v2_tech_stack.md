--- conflicted
+++ resolved
@@ -29,12 +29,8 @@
 
 ### Transport Operation
 Let's consider how to operate the server transports.
-<<<<<<< HEAD
-* -[x] [Express](https://expressjs.com/)
-=======
 * -[x] [Hono](https://hono.dev/)
 * -[ ] [Express](https://expressjs.com/)
->>>>>>> ecccbb0b
 * -[ ] Node:[http](https://nodejs.org/docs/v22.18.0/api/http.html)
 
 #### Hono Rationale
