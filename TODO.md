--- conflicted
+++ resolved
@@ -17,15 +17,9 @@
 
 ## Bugs
 
-<<<<<<< HEAD
-- [ ] **[Shadcn] Dropdown menu transparent background** - "Test Client Features" dropdown shows content behind it. Added --popover CSS variables but issue persists. May be z-index or Radix portal issue.
-
-## Pending
-=======
 - [ ] **[Shadcn] Dropdown menu transparent background** - See ISSUES.md UI-1
 
 ## Pending Decisions
->>>>>>> b9471668
 
 - [ ] Decide Mantine vs Shadcn after UI review (see build sizes in claude-progress.md)
 - [ ] Shadcn Badge needs `success`/`error` variant styling (currently unstyled)
