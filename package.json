--- conflicted
+++ resolved
@@ -36,10 +36,7 @@
   },
   "dependencies": {
     "@modelcontextprotocol/sdk": "^1.6.1",
-<<<<<<< HEAD
-=======
     "@radix-ui/react-accordion": "^1.2.3",
->>>>>>> 80ac2364
     "concurrently": "^9.0.1",
     "cors": "^2.8.5",
     "express": "^4.21.0",
@@ -47,10 +44,7 @@
     "shell-quote": "^1.8.2",
     "spawn-rx": "^5.1.2",
     "ts-node": "^10.9.2",
-<<<<<<< HEAD
-=======
     "uuid": "^11.1.0",
->>>>>>> 80ac2364
     "ws": "^8.18.0",
     "zod": "^3.23.8"
   },
