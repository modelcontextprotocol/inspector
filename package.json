{
  "name": "@modelcontextprotocol/inspector",
  "version": "0.14.3",
  "description": "Model Context Protocol inspector",
  "license": "MIT",
  "author": "Anthropic, PBC (https://anthropic.com)",
  "homepage": "https://modelcontextprotocol.io",
  "bugs": "https://github.com/modelcontextprotocol/inspector/issues",
  "type": "module",
  "bin": {
    "mcp-inspector": "cli/build/cli.js"
  },
  "files": [
    "client/bin",
    "client/dist",
    "server/build",
    "cli/build"
  ],
  "workspaces": [
    "client",
    "server",
    "cli"
  ],
  "scripts": {
    "build": "npm run build-server && npm run build-client && npm run build-cli",
    "build-server": "cd server && npm run build",
    "build-client": "cd client && npm run build",
    "build-cli": "cd cli && npm run build",
    "clean": "rimraf ./node_modules ./client/node_modules ./cli/node_modules ./build ./client/dist ./server/build ./cli/build ./package-lock.json && npm install",
<<<<<<< HEAD
    "dev": "concurrently \"cd client && npm run dev\" \"cd server && npm run dev\"",
    "dev:sdk": "npm run link-sdk && concurrently \"cd client && npm run dev\" \"cd server && npm run dev\" \"cd sdk && npm run examples:simple-server\" \"cd sdk && npm run build:esm:w\"",
    "link-sdk": "(test -d sdk || ln -s ${MCP_SDK:-$PWD/../typescript-sdk} sdk) && (cd sdk && npm link) && npm link @modelcontextprotocol/sdk",
    "unlink-sdk": "(cd sdk && npm unlink) && rm sdk",
    "dev:windows": "concurrently \"cd client && npm run dev\" \"cd server && npm run dev:windows\"",
=======
    "dev": "node client/bin/start.js --dev",
    "dev:windows": "node client/bin/start.js --dev",
>>>>>>> a7336cd0
    "start": "node client/bin/start.js",
    "start-server": "cd server && npm run start",
    "start-client": "cd client && npm run preview",
    "test": "npm run prettier-check && cd client && npm test",
    "test-cli": "cd cli && npm run test",
    "prettier-fix": "prettier --write .",
    "prettier-check": "prettier --check .",
    "lint": "prettier --check . && cd client && npm run lint",
    "prepare": "npm run build",
    "publish-all": "npm publish --workspaces --access public && npm publish --access public",
    "update-version": "node scripts/update-version.js",
    "check-version": "node scripts/check-version-consistency.js"
  },
  "dependencies": {
    "@modelcontextprotocol/inspector-cli": "^0.14.3",
    "@modelcontextprotocol/inspector-client": "^0.14.3",
    "@modelcontextprotocol/inspector-server": "^0.14.3",
    "@modelcontextprotocol/sdk": "^1.12.1",
    "concurrently": "^9.0.1",
    "open": "^10.1.0",
    "shell-quote": "^1.8.2",
    "spawn-rx": "^5.1.2",
    "ts-node": "^10.9.2",
    "zod": "^3.23.8"
  },
  "devDependencies": {
    "@types/jest": "^29.5.14",
    "@types/node": "^22.7.5",
    "@types/shell-quote": "^1.7.5",
    "jest-fixed-jsdom": "^0.0.9",
    "prettier": "3.3.3",
    "rimraf": "^6.0.1",
    "typescript": "^5.4.2"
  }
}<|MERGE_RESOLUTION|>--- conflicted
+++ resolved
@@ -27,16 +27,11 @@
     "build-client": "cd client && npm run build",
     "build-cli": "cd cli && npm run build",
     "clean": "rimraf ./node_modules ./client/node_modules ./cli/node_modules ./build ./client/dist ./server/build ./cli/build ./package-lock.json && npm install",
-<<<<<<< HEAD
-    "dev": "concurrently \"cd client && npm run dev\" \"cd server && npm run dev\"",
-    "dev:sdk": "npm run link-sdk && concurrently \"cd client && npm run dev\" \"cd server && npm run dev\" \"cd sdk && npm run examples:simple-server\" \"cd sdk && npm run build:esm:w\"",
+    "dev": "node client/bin/start.js --dev",
+    "dev:windows": "node client/bin/start.js --dev",
+    "dev:sdk": "npm run link-sdk && concurrently \"npm run dev\" \"cd sdk && npm run examples:simple-server\" \"cd sdk && npm run build:esm:w\"",
     "link-sdk": "(test -d sdk || ln -s ${MCP_SDK:-$PWD/../typescript-sdk} sdk) && (cd sdk && npm link) && npm link @modelcontextprotocol/sdk",
     "unlink-sdk": "(cd sdk && npm unlink) && rm sdk",
-    "dev:windows": "concurrently \"cd client && npm run dev\" \"cd server && npm run dev:windows\"",
-=======
-    "dev": "node client/bin/start.js --dev",
-    "dev:windows": "node client/bin/start.js --dev",
->>>>>>> a7336cd0
     "start": "node client/bin/start.js",
     "start-server": "cd server && npm run start",
     "start-client": "cd client && npm run preview",
